package processor

import (
	"encoding/json"
	"fmt"
	"os"
	"path/filepath"
	"strconv"
	"strings"
	"sync"
	"time"

	"github.com/devopsext/chatops/common"
	sreCommon "github.com/devopsext/sre/common"
	toolsRender "github.com/devopsext/tools/render"
	"github.com/devopsext/utils"
	"golang.org/x/sync/errgroup"

	"gopkg.in/yaml.v2"
)

type DefaultRunbookStepResult struct {
	ID           string
	Text         string
	Attachements []*common.Attachment
	Error        error
}

type DefaultRunbookStepResultFunc = func(result *DefaultRunbookStepResult, parent common.Message) error

type DefaultRunbookStep struct {
	ID       string
	Step     string
	Template string
	Command  string
	Disabled bool
	Pipeline []*DefaultRunbookStep
}

type DefaultRunbookConfig struct {
	Description string
	Params      []string
	Pipeline    []*DefaultRunbookStep
}

type DefaultRunbook struct {
	name           string
	path           string
	command        *DefaultCommand
	config         *DefaultRunbookConfig
	parentExecutor *DefaultExecutor
}

type DefaultPostKind = int

const (
	DefaultPostKindTemplate = 0
	DefaultPostKindCommand  = 1
	DefaultPostKindRunbook  = 2
)

type DefaultPost struct {
	Name string
	Path string
	Obj  interface{}
	Kind DefaultPostKind
}

type DefaultExecutor struct {
	command     *DefaultCommand
	visible     *bool
	error       *bool
	attachments *sync.Map
	posts       *sync.Map
	bot         common.Bot
	params      common.ExecuteParams
	message     common.Message
	template    *toolsRender.TextTemplate
}

type DefaultRunbookTemplateExecutor = DefaultExecutor

type DefaultRunbookCommandExecutor struct {
	runbookExecutor *DefaultRunbookExecutor
	bot             common.Bot
	params          common.ExecuteParams
	message         common.Message
	command         string
}

type DefaultRunbookExecutor struct {
	templateExecutor *DefaultRunbookTemplateExecutor
	commandExecutor  *DefaultRunbookCommandExecutor
	runbook          *DefaultRunbook
	step             *DefaultRunbookStep
	description      string
}

type DefaultOptions struct {
	CommandsDir  string
	TemplatesDir string
	RunbooksDir  string
	CommandExt   string
	ConfigExt    string
	Description  string
	Error        string
}

type DefaultReposne struct {
	Visible  bool
	Original bool
	Duration bool
}

type DefaultApproval struct {
	Channel     string
	Template    string
	Reasons     []string
	Description bool
	Visible     bool
}

type DefaultCommandConfig struct {
	Description  string
	Params       []string
	Aliases      []string
	Response     DefaultReposne
	Fields       []common.Field
	Priority     int
	Wrapper      bool
	Schedule     string
	Channel      string
	Confirmation string
	Approval     *DefaultApproval
	Permissions  *bool
}

type DefaultCommandResponse struct {
	command *DefaultCommand
}

type DefaultCommandApproval struct {
	command *DefaultCommand
}

type DefaultCommand struct {
	name      string
	path      string
	config    *DefaultCommandConfig
	processor *Default
	logger    sreCommon.Logger
}

type Default struct {
	name          string
	options       DefaultOptions
	processors    *common.Processors
	commands      []common.Command
	meter         sreCommon.Meter
	observability *common.Observability
}

// Default executor
// common.Response

func (de *DefaultExecutor) Error() bool {
	if de.error != nil {
		return *de.error
	}
	return false
}

func (de *DefaultExecutor) Visible() bool {
	if de.visible != nil {
		return *de.visible
	}
	if de.command.config != nil {
		return de.command.config.Response.Visible
	}
	return false
}

func (de *DefaultExecutor) Duration() bool {
	if de.command.config != nil {
		return de.command.config.Response.Duration
	}
	return false
}

func (de *DefaultExecutor) Original() bool {
	if de.command.config != nil {
		return de.command.config.Response.Original
	}
	return false
}

func (de *DefaultExecutor) Response() common.Response {
	return de
}

func (de *DefaultExecutor) Approval() common.Approval {
	// to do
	return nil
}

func (de *DefaultExecutor) filePath(dir, fileName string) string {
	return fmt.Sprintf("%s%s%s", dir, string(os.PathSeparator), fileName)
}

func (de *DefaultExecutor) fPostFile(path string, obj interface{}, kind DefaultPostKind) string {

	gid := utils.GoRoutineID()
	var posts []*DefaultPost

	r, ok := de.posts.Load(gid)
	if ok {
		posts = r.([]*DefaultPost)
	}

	ext := filepath.Ext(path)
	name := strings.TrimSuffix(path, ext)

	posts = append(posts, &DefaultPost{
		Name: filepath.Base(name),
		Path: path,
		Obj:  obj,
		Kind: kind,
	})
	de.posts.Store(gid, posts)
	return ""
}

func (de *DefaultExecutor) fPostCommand(fileName string, obj interface{}) string {
	s := de.filePath(de.command.processor.options.CommandsDir, fileName)
	return de.fPostFile(s, obj, DefaultPostKindCommand)
}

func (de *DefaultExecutor) fPostTemplate(fileName string, obj interface{}) string {
	s := de.filePath(de.command.processor.options.TemplatesDir, fileName)
	return de.fPostFile(s, obj, DefaultPostKindTemplate)
}

func (de *DefaultExecutor) fPostBook(fileName string, obj interface{}) string {
	s := de.filePath(de.command.processor.options.RunbooksDir, fileName)
	return de.fPostFile(s, obj, DefaultPostKindRunbook)
}

func (de *DefaultExecutor) fCreateAttachment(title, text string, data interface{}, typ string) interface{} {

	dBytes, ok := data.([]byte)
	if !ok {
		s := fmt.Sprintf("%v", data)
		dBytes = []byte(s)
	}

	att := &common.Attachment{
		Title: title,
		Text:  text,
		Data:  dBytes,
		Type:  common.AttachmentType(typ),
	}
	return att
}

func (de *DefaultExecutor) fAddAttachment(title, text string, data interface{}, typ string) string {

	gid := utils.GoRoutineID()
	var atts []*common.Attachment

	r, ok := de.attachments.Load(gid)
	if ok {
		atts = r.([]*common.Attachment)
	}

	dBytes, ok := data.([]byte)
	if !ok {
		s := fmt.Sprintf("%v", data)
		dBytes = []byte(s)
	}

	att := &common.Attachment{
		Title: title,
		Text:  text,
		Data:  dBytes,
		Type:  common.AttachmentType(typ),
	}
	atts = append(atts, att)
	de.attachments.Store(gid, atts)
	return ""
}

func (de *DefaultExecutor) fAddFile(name string, data interface{}, typ string) string {
	return ""
}

func (de *DefaultExecutor) fRunFile(path string, obj interface{}) (string, error) {
	if !utils.FileExists(path) {
		return "", fmt.Errorf("Default couldn't find file %s", path)
	}
	return de.template.TemplateRenderFile(path, obj)
}

func (de *DefaultExecutor) fRunCommand(fileName string, obj interface{}) (string, error) {
	s := de.filePath(de.command.processor.options.CommandsDir, fileName)
	if !utils.FileExists(s) {
		return "", fmt.Errorf("Default couldn't find command file %s", s)
	}
	return de.template.TemplateRenderFile(s, obj)
}

func (de *DefaultExecutor) fRunTemplate(fileName string, obj interface{}) (string, error) {
	s := de.filePath(de.command.processor.options.TemplatesDir, fileName)
	if !utils.FileExists(s) {
		return "", fmt.Errorf("Default couldn't find template file %s", s)
	}
	return de.template.TemplateRenderFile(s, obj)
}

func (de *DefaultExecutor) fRunBook(fileName string, obj interface{}) (string, error) {

	s := de.filePath(de.command.processor.options.RunbooksDir, fileName)
	if !utils.FileExists(s) {
		return "", fmt.Errorf("Default couldn't find runbook file %s", s)
	}

	ext := filepath.Ext(fileName)
	name := strings.TrimSuffix(fileName, ext)

	rb, err := NewRunbook(name, s, de.command, de)
	if err != nil {
		return "", err
	}

	err = rb.Execute(de.bot, de.message, obj, de.runbookAfterCallback, true)
	if err != nil {
		return "", err
	}
	return "", nil
}

func (de *DefaultExecutor) fSendMessageEx(message, channels string, params map[string]interface{}, parent string) (string, error) {

	if utils.IsEmpty(message) {
		return "", fmt.Errorf("SendMessageEx err => %s", "empty message")
	}

	if utils.IsEmpty(channels) {
		return "", fmt.Errorf("SendMessageEx err => %s", "no channels")
	}

	chnls := strings.Split(channels, ",")
	chnls = common.RemoveEmptyStrings(chnls)

	if len(chnls) == 0 {
		return "", fmt.Errorf("SendMessageEx err => %s", "no channels")
	}

	atts := []*common.Attachment{}
	if len(params) > 0 {
		attachment, ok := params["attachment"].(*common.Attachment)
		if ok {
			atts = append(atts, attachment)
		}
		attachments, ok := params["attachments"].([]interface{})
		if ok {
			for _, a := range attachments {
				attachment, ok := a.(*common.Attachment)
				if ok {
					atts = append(atts, attachment)
				}
			}
		}
	}

	var user common.User
	if !utils.IsEmpty(de.message) {
		user = de.message.User()
	}

	var msg common.Message
	if !utils.IsEmpty(parent) {
		msg = de.message
	}

	if !utils.IsEmpty(msg) {
		msg.SetParentID(parent)
	}

	var err error
	var timeStamp string
	for _, ch := range chnls {
		timeStamp, err = de.bot.PostMessage(ch, message, atts, user, msg, de.Response())
		if err != nil {
			de.command.logger.Error(err)
		}
	}

	return timeStamp, err
}

func (de *DefaultExecutor) fSendMessage(message, channels string) (string, error) {
	return de.fSendMessageEx(message, channels, nil, "")
}

func (de *DefaultExecutor) fSendMessageByParent(message, channels, parentID string) (string, error) {
	return de.fSendMessageEx(message, channels, nil, parentID)
}

func (de *DefaultExecutor) fSetInvisible() string {
	v := false
	de.visible = &v
	return ""
}

func (de *DefaultExecutor) fDeleteMessage(channelID, messageID string) string {

	err := de.bot.DeleteMessage(channelID, messageID)

	if err != nil {
		e := true
		de.error = &e
		return err.Error()
	}
	return ""
}

func (de *DefaultExecutor) fReadMessage(channelID, messageID string) string {

	text, err := de.bot.ReadMessage(channelID, messageID)

	if err != nil {
		e := true
		de.error = &e
		return err.Error()
	}
	return text
}

func (de *DefaultExecutor) fUpdateMessage(channelID, messageID, text string) string {

	err := de.bot.UpdateMessage(channelID, messageID, text)

	if err != nil {
		e := true
		de.error = &e
		return err.Error()
	}
	return ""
}

func (de *DefaultExecutor) fAddReaction(channelID, messageID, name string) string {

	de.bot.AddReaction(channelID, messageID, name)
	return ""
}
<<<<<<< HEAD

func (de *DefaultExecutor) fRemoveReaction(channelID, messageID, name string) string {

=======

func (de *DefaultExecutor) fRemoveReaction(channelID, messageID, name string) string {

>>>>>>> ee67d5ae
	de.bot.RemoveReaction(channelID, messageID, name)
	return ""
}

func (de *DefaultExecutor) fSetError() string {
	e := true
	de.error = &e
	return ""
}

func (de *DefaultExecutor) fGetBot() interface{} {
	return de.bot
}

func (de *DefaultExecutor) fGetUser() interface{} {
	if utils.IsEmpty(de.message) {
		return nil
	}
	return de.message.User()
}

func (de *DefaultExecutor) fGetParams() interface{} {
	return de.params
}

func (de *DefaultExecutor) fGetMessage() interface{} {
	return de.message
}

func (de *DefaultExecutor) fGetChannel() interface{} {
	if utils.IsEmpty(de.message) {
		return nil
	}
	return de.message.Channel()
}

func (de *DefaultExecutor) render(obj interface{}) (string, []*common.Attachment, error) {

	gid := utils.GoRoutineID()

	var atts []*common.Attachment

	b, err := de.template.RenderObject(obj)
	if err != nil {
		de.attachments.Delete(gid) // cleanup attachments
		de.posts.Delete(gid)       // cleanup posts
		return "", atts, err
	}

	r, ok := de.attachments.LoadAndDelete(gid)
	if ok {
		atts = r.([]*common.Attachment)
	}

	return strings.TrimSpace(string(b)), atts, nil
}

func (de *DefaultExecutor) execute(id string, obj interface{}) (string, []*common.Attachment, error) {

	t1 := time.Now()

	command := de.command
	processor := command.processor
	logger := command.logger

	labels := make(map[string]string)
	if !utils.IsEmpty(processor.name) {
		labels["group"] = processor.name
	}
	labels["command"] = command.name
	labels["bot"] = de.bot.Name()

	user := de.message.User()
	if !utils.IsEmpty(user) {
		labels["user_id"] = user.ID()
	}

	prefixes := []string{"default", "processor"}

	requests := processor.meter.Counter("requests", "Count of all executions", labels, prefixes...)
	requests.Inc()

	errors := processor.meter.Counter("errors", "Count of all errors during executions", labels, prefixes...)
	timeCounter := processor.meter.Counter("time", "Sum of all time executions", labels, prefixes...)

	name := command.getNameWithGroup("/")

	ids := ""
	var params interface{}

	if obj != nil {
		m, ok := obj.(map[string]interface{})
		if ok {
			ids = id
			params = m["params"]
			if !utils.IsEmpty(ids) {
				ids = fmt.Sprintf("id=%s ", ids)
			}
		}
	}

	logger.Debug("Default is executing command %s %swith params %v...", name, ids, params)

	text, atts, err := de.render(obj)
	if err != nil {
		errors.Inc()
		return "", nil, err
	}

	elapsed := time.Since(t1).Milliseconds()
	timeCounter.Add(int(elapsed))

	logger.Debug("Default is executed command %s %swith params %v in %s", name, ids, params, time.Since(t1))

	return text, atts, nil
}

func (de *DefaultExecutor) defaultAfter(post *DefaultPost, parent common.Message, skipParent bool) error {

	var text string
	var atts []*common.Attachment

	executor, err := NewExecutor(post.Name, post.Path, de.command, de.bot, parent, de.params)
	if err != nil {
		return err
	}

	text, atts, err = executor.execute("", post.Obj)
	if err != nil {
		return err
	}

	var channel common.Channel
	var user common.User

	if !utils.IsEmpty(parent) {
		channel = parent.Channel()
		user = parent.User()
	}
	if utils.IsEmpty(channel) {
		return nil
	}

	if utils.IsEmpty(text) {
		return nil
	}

	m := parent
	if skipParent {
		m = nil
	}

	_, err = de.bot.PostMessage(channel.ID(), text, atts, user, m, de.Response())
	if err != nil {
		return err
	}
	return nil
}

func (de *DefaultExecutor) runbookAfterCallback(ret *DefaultRunbookStepResult, parent common.Message) error {

	if ret == nil {
		return nil
	}

	var channel common.Channel
	var user common.User

	if !utils.IsEmpty(parent) {
		channel = parent.Channel()
		user = parent.User()
	}
	if utils.IsEmpty(channel) {
		return nil
	}

	if ret.Error != nil {
		return ret.Error
	}

	if utils.IsEmpty(ret.Text) {
		return nil
	}

	m := parent

	_, err := de.bot.PostMessage(channel.ID(), ret.Text, ret.Attachements, user, m, de.Response())
	if err != nil {
		return err
	}
	return nil
}

func (de *DefaultExecutor) runbookAfter(post *DefaultPost, message common.Message, waitGroup bool) error {

	rb, err := NewRunbook(post.Name, post.Path, de.command, de)
	if err != nil {
		return err
	}

	err = rb.Execute(de.bot, message, post.Obj, de.runbookAfterCallback, waitGroup)
	if err != nil {
		return err
	}
	return nil
}

func (de *DefaultExecutor) after(posts []*DefaultPost, message common.Message, skipParent bool, waitGroup bool) error {

	gr := &errgroup.Group{}
	var err error
	for _, p := range posts {

		gr.Go(func() error {

			var err error
			logger := de.command.logger

			switch p.Kind {
			case DefaultPostKindTemplate, DefaultPostKindCommand:

				err = de.defaultAfter(p, message, skipParent)
			case DefaultPostKindRunbook:

				err = de.runbookAfter(p, message, waitGroup)
			}

			if err != nil {
				logger.Error(err)
				return err
			}
			return nil
		})
	}
	if waitGroup {
		err = gr.Wait()
	}
	return err
}

func (de *DefaultExecutor) After(message common.Message) error {

	gid := utils.GoRoutineID()
	var posts []*DefaultPost

	r, ok := de.posts.Load(gid)
	if ok {
		posts = r.([]*DefaultPost)
	}

	err := de.after(posts, message, false, false)

	de.posts.Range(func(key, value any) bool {
		de.posts.Delete(key)
		return true
	})
	return err
}

func NewExecutorTemplate(name string, content string, executor *DefaultExecutor, observability *common.Observability) (*toolsRender.TextTemplate, error) {

	funcs := make(map[string]any)

	funcs["addFile"] = executor.fAddFile
	funcs["addAttachment"] = executor.fAddAttachment
	funcs["createAttachment"] = executor.fCreateAttachment
	funcs["runFile"] = executor.fRunFile
	funcs["runCommand"] = executor.fRunCommand
	funcs["runTemplate"] = executor.fRunTemplate
	funcs["runBook"] = executor.fRunBook
	funcs["postFile"] = executor.fPostFile
	funcs["postCommand"] = executor.fPostCommand
	funcs["postTemplate"] = executor.fPostTemplate
	funcs["postBook"] = executor.fPostBook
	funcs["sendMessage"] = executor.fSendMessage
	funcs["sendMessageByParent"] = executor.fSendMessageByParent
	funcs["sendMessageEx"] = executor.fSendMessageEx
	funcs["setInvisible"] = executor.fSetInvisible
	funcs["setError"] = executor.fSetError
	funcs["deleteMessage"] = executor.fDeleteMessage
	funcs["readMessage"] = executor.fReadMessage
	funcs["updateMessage"] = executor.fUpdateMessage
	funcs["addReaction"] = executor.fAddReaction
	funcs["removeReaction"] = executor.fRemoveReaction

	funcs["getBot"] = executor.fGetBot
	funcs["getUser"] = executor.fGetUser
	funcs["getParams"] = executor.fGetParams
	funcs["getMessage"] = executor.fGetMessage
	funcs["getChannel"] = executor.fGetChannel

	templateOpts := toolsRender.TemplateOptions{
		Name:    fmt.Sprintf("default-internal-%s", name),
		Content: string(content),
		Funcs:   funcs,
	}
	template, err := toolsRender.NewTextTemplate(templateOpts, observability)
	if err != nil {
		return nil, err
	}
	return template, nil
}

func NewExecutor(name, path string, command *DefaultCommand, bot common.Bot, message common.Message, params common.ExecuteParams) (*DefaultExecutor, error) {

	if !utils.FileExists(path) {
		return nil, fmt.Errorf("Default couldn't find template %s", path)
	}

	content, err := utils.Content(path)
	if err != nil {
		return nil, fmt.Errorf("Default couldn't read template %s, error: %s", path, err)
	}

	executor := &DefaultExecutor{
		command:     command,
		attachments: &sync.Map{},
		posts:       &sync.Map{},
		bot:         bot,
		message:     message,
		params:      params,
	}

	template, err := NewExecutorTemplate(name, string(content), executor, command.processor.observability)
	if err != nil {
		return nil, err
	}
	executor.template = template
	return executor, nil
}

// Default Runbook Command Executor

func (dre *DefaultRunbookCommandExecutor) execute() error {

	var response common.Response
	if !utils.IsEmpty(dre.runbookExecutor.runbook.parentExecutor) {
		response = dre.runbookExecutor.runbook.parentExecutor.Response()
	}

	var channel common.Channel
	var user common.User

	if !utils.IsEmpty(dre.message) {
		channel = dre.message.Channel()
		user = dre.message.User()
	}
	if utils.IsEmpty(channel) {
		return nil
	}

	m := dre.message

	return dre.bot.Command(channel.ID(), dre.command, user, m, response)
}

// Default Runbook Executor

func (dre *DefaultRunbookExecutor) execute(id string, params map[string]interface{}) *DefaultRunbookStepResult {

	if dre.templateExecutor != nil {
		r := &DefaultRunbookStepResult{
			ID: fmt.Sprintf("%s.template", id),
		}
		r.Text, r.Attachements, r.Error = dre.templateExecutor.execute(id, params)
		return r
	} else if dre.commandExecutor != nil {
		r := &DefaultRunbookStepResult{
			ID: fmt.Sprintf("%s.command", id),
		}
		r.Error = dre.commandExecutor.execute()
		return r
	}
	return nil
}

func (dre *DefaultRunbookExecutor) loadPosts() []*DefaultPost {

	gid := utils.GoRoutineID()
	var posts []*DefaultPost

	if dre.templateExecutor != nil {
		r, ok := dre.templateExecutor.posts.LoadAndDelete(gid)
		if ok {
			posts = r.([]*DefaultPost)
		}
	}
	return posts
}

func NewRunbookExecutor(rb *DefaultRunbook, step *DefaultRunbookStep, bot common.Bot, message common.Message, params common.ExecuteParams) (*DefaultRunbookExecutor, error) {

	if utils.IsEmpty(step.Template) && utils.IsEmpty(step.Command) {
		return nil, nil
	}

	observability := rb.command.processor.observability

	rExecutor := &DefaultRunbookExecutor{
		runbook:     rb,
		step:        step,
		description: common.Render(step.Step, params, observability),
	}

	if !utils.IsEmpty(step.Template) {

		tExecutor := &DefaultRunbookTemplateExecutor{
			command:     rb.command,
			attachments: &sync.Map{},
			posts:       &sync.Map{},
			bot:         bot,
			message:     message,
			params:      params,
		}

		name := fmt.Sprintf("runbook-%s", rb.name)
		template, err := NewExecutorTemplate(name, step.Template, tExecutor, observability)
		if err != nil {
			return nil, err
		}
		tExecutor.template = template
		rExecutor.templateExecutor = tExecutor
	}

	if !utils.IsEmpty(step.Command) {

		cExecutor := &DefaultRunbookCommandExecutor{
			runbookExecutor: rExecutor,
			bot:             bot,
			message:         message,
			params:          params,
			command:         common.Render(step.Command, params, observability),
		}
		rExecutor.commandExecutor = cExecutor
	}
	return rExecutor, nil
}

// Default Runbook

func (dr *DefaultRunbook) countPipelineSteps(pl []*DefaultRunbookStep) int {

	r := 0
	for _, v := range pl {
		if !v.Disabled {
			r++
		}
	}
	return r
}

func (dr *DefaultRunbook) runPipeline(id string, pl []*DefaultRunbookStep, bot common.Bot, parent common.Message, params map[string]interface{},
	callback DefaultRunbookStepResultFunc, waitGroup bool) error {

	if dr.countPipelineSteps(pl) == 0 {
		return nil
	}

	g := &errgroup.Group{}

	for i, step := range pl {

		id1 := strconv.Itoa(i)
		if !utils.IsEmpty(step.ID) {
			id1 = step.ID
		}
		if !utils.IsEmpty(id) {
			id1 = fmt.Sprintf("%s.%s", id, id1)
		}
		if step.Disabled {
			continue
		}

		g.Go(func() error {

			executor, err := NewRunbookExecutor(dr, step, bot, parent, params)
			if err != nil {
				return err
			}
			if executor == nil {
				return nil
			}

			r1 := executor.execute(id1, params)
			if r1 != nil && r1.Error != nil {
				return r1.Error
			}
			if r1 == nil {
				return nil
			}

			r1.ID = id1
			err = callback(r1, parent)
			if err != nil {
				return err
			}

			posts := executor.loadPosts()
			if len(posts) > 0 {
				err = dr.parentExecutor.after(posts, parent, false, false)
				if err != nil {
					return err
				}
			}

			err = dr.runPipeline(id1, step.Pipeline, bot, parent, params, callback, true)
			if err != nil {
				return err
			}
			return nil
		})
	}
	if waitGroup {
		return g.Wait()
	}
	return nil
}

func (dr *DefaultRunbook) Execute(bot common.Bot, message common.Message, obj interface{}, callback DefaultRunbookStepResultFunc, waitGroup bool) error {

	if dr.countPipelineSteps(dr.config.Pipeline) == 0 {
		dr.command.logger.Debug("Default runbook %s has no pipepline steps. Skipped", dr.name)
	}

	dr.command.logger.Debug("Default is processing runbook %s...", dr.name)

	params := make(common.ExecuteParams)
	ps, ok := obj.(map[string]interface{})
	if ok {
		params = ps
	}
	return dr.runPipeline("", dr.config.Pipeline, bot, message, params, callback, waitGroup)
}

func NewRunbook(name, path string, command *DefaultCommand, parentExecutor *DefaultExecutor) (*DefaultRunbook, error) {

	if !utils.FileExists(path) {
		return nil, fmt.Errorf("Default couldn't find runbook %s", path)
	}

	bytes, err := utils.Content(path)
	if err != nil {
		return nil, err
	}

	var config DefaultRunbookConfig
	err = yaml.Unmarshal(bytes, &config)
	if err != nil {
		return nil, err
	}

	rb := &DefaultRunbook{
		name:           name,
		path:           path,
		command:        command,
		config:         &config,
		parentExecutor: parentExecutor,
	}
	return rb, nil
}

// DefaultCommandResponse

func (dcr *DefaultCommandResponse) Visible() bool {
	if dcr.command.config != nil {
		return dcr.command.config.Response.Visible
	}
	return false
}

func (dcr *DefaultCommandResponse) Duration() bool {
	if dcr.command.config != nil {
		return dcr.command.config.Response.Duration
	}
	return false
}

func (dcr *DefaultCommandResponse) Original() bool {
	if dcr.command.config != nil {
		return dcr.command.config.Response.Original
	}
	return false
}

func (dcr *DefaultCommandResponse) Error() bool {
	return false
}

// DefaultCommandApproval

func (dca *DefaultCommandApproval) approval() *DefaultApproval {
	if dca.command.config == nil {
		return nil
	}
	return dca.command.config.Approval
}

func (dca *DefaultCommandApproval) Description() bool {

	a := dca.approval()
	if a == nil {
		return false
	}
	return a.Description
}

func (dca *DefaultCommandApproval) Visible() bool {

	a := dca.approval()
	if a == nil {
		return false
	}
	return a.Visible
}

func (dca *DefaultCommandApproval) Reasons() []string {

	a := dca.approval()
	if a == nil {
		return []string{}
	}
	return a.Reasons
}

func (dca *DefaultCommandApproval) Channel(bot common.Bot, message common.Message, params common.ExecuteParams) string {

	a := dca.approval()
	if a == nil {
		return ""
	}
	if utils.IsEmpty(a.Channel) {
		return ""
	}

	content := ""
	name := fmt.Sprintf("%s-approval-channel", dca.command.name)
	path := fmt.Sprintf("%s%s%s", dca.command.processor.options.TemplatesDir, string(os.PathSeparator), a.Channel)

	if utils.FileExists(path) {
		data, err := utils.Content(path)
		if err != nil {
			dca.command.logger.Error("Default approval channel %s command %s error: %s", path, dca.command.name, err)
			return ""
		}
		content = string(data)
	} else {
		content = a.Channel
	}

	funcs := make(map[string]any)
	funcs["getBot"] = func() interface{} { return bot }
	funcs["getUser"] = func() interface{} { return message.User() }
	funcs["getParams"] = func() interface{} { return params }
	funcs["getMessage"] = func() interface{} { return message }
	funcs["getChannel"] = func() interface{} { return message.Channel() }

	tOpts := toolsRender.TemplateOptions{
		Name:    fmt.Sprintf("default-internal-%s", name),
		Content: string(content),
		Funcs:   funcs,
	}

	t, err := toolsRender.NewTextTemplate(tOpts, dca.command.processor.observability)
	if err != nil {
		dca.command.logger.Error("Default approval channel %s command %s create error: %s", path, dca.command.name, err)
		return ""
	}

	m := make(map[string]interface{})
	m["bot"] = bot
	m["message"] = message
	m["channel"] = message.Channel()
	m["user"] = message.User()
	m["params"] = params

	b, err := t.RenderObject(m)
	if err != nil {
		dca.command.logger.Error("Default approval channel %s command %s render error: %s", path, dca.command.name, err)
		return err.Error()
	}
	return string(b)
}

func (dca *DefaultCommandApproval) Message(bot common.Bot, message common.Message, params common.ExecuteParams) string {

	a := dca.approval()
	if a == nil {
		return ""
	}
	if utils.IsEmpty(a.Template) {
		return ""
	}

	content := ""
	name := fmt.Sprintf("%s-approval-message", dca.command.name)
	path := fmt.Sprintf("%s%s%s", dca.command.processor.options.TemplatesDir, string(os.PathSeparator), a.Template)

	if utils.FileExists(path) {
		data, err := utils.Content(path)
		if err != nil {
			dca.command.logger.Error("Default approval template %s command %s error: %s", path, dca.command.name, err)
			return ""
		}
		content = string(data)
	} else {
		content = a.Template
	}

	funcs := make(map[string]any)
	funcs["getBot"] = func() interface{} { return bot }
	funcs["getUser"] = func() interface{} { return message.User() }
	funcs["getParams"] = func() interface{} { return params }
	funcs["getMessage"] = func() interface{} {
		return message
	}
	funcs["getChannel"] = func() interface{} {
		return message.Channel()
	}

	tOpts := toolsRender.TemplateOptions{
		Name:    fmt.Sprintf("default-internal-%s", name),
		Content: string(content),
		Funcs:   funcs,
	}

	t, err := toolsRender.NewTextTemplate(tOpts, dca.command.processor.observability)
	if err != nil {
		dca.command.logger.Error("Default approval template %s command %s create error: %s", path, dca.command.name, err)
		return ""
	}

	m := make(map[string]interface{})
	m["bot"] = bot
	m["message"] = message
	m["channel"] = message.Channel()
	m["user"] = message.User()
	m["params"] = params

	b, err := t.RenderObject(m)
	if err != nil {
		dca.command.logger.Error("Default approval template %s command %s render error: %s", path, dca.command.name, err)
		return err.Error()
	}
	return string(b)
}

// Default command

func (dc *DefaultCommand) Name() string {
	return dc.name
}

func (dc *DefaultCommand) getNameWithGroup(delim string) string {

	name := dc.name
	if !utils.IsEmpty(dc.processor.name) {
		name = fmt.Sprintf("%s%s%s", dc.processor.name, delim, dc.name)
	}
	return name
}

func (dc *DefaultCommand) Description() string {
	if dc.config == nil {
		return ""
	}
	return dc.config.Description
}

func (dc *DefaultCommand) Params() []string {

	params := []string{}
	if dc.config != nil {
		params = dc.config.Params
	}
	if utils.IsEmpty(params) {
		s := ""
		r := []string{}
		for i := 0; i < 10; i++ {
			n := fmt.Sprintf("p%d", i)
			if s == "" {
				s = fmt.Sprintf("(?P<%s>\\S+)", n)
			} else {
				s = fmt.Sprintf("%s\\s+(?P<%s>\\S+)", s, n)
			}
			r = append(r, s)
		}
		return r
	}
	return params
}

func (dc *DefaultCommand) Aliases() []string {
	if dc.config == nil {
		return []string{}
	}
	return dc.config.Aliases
}

func (dc *DefaultCommand) Fields(bot common.Bot, message common.Message, params common.ExecuteParams, eval []string) []common.Field {

	if dc.config == nil {
		return []common.Field{}
	}

	if utils.IsEmpty(message) {
		return dc.config.Fields
	}

	fields := &sync.Map{}
	wGroup := &sync.WaitGroup{}

	for _, field := range dc.config.Fields {

		if !utils.Contains(eval, field.Name) {
			continue
		}

		if utils.IsEmpty(field.Template) {
			continue
		}

		skip := utils.IsEmpty(dc.processor.options.TemplatesDir)
		if skip {
			continue
		}

		content := ""
		name := fmt.Sprintf("%s-%s", dc.name, field.Name)

		path := fmt.Sprintf("%s%s%s", dc.processor.options.TemplatesDir, string(os.PathSeparator), field.Template)
		if utils.FileExists(path) {
			data, err := utils.Content(path)
			if err != nil {
				dc.logger.Error("Default template %s command %s field %s error: %s", path, dc.name, field.Name, err)
				continue
			}
			content = string(data)
		} else {
			content = field.Template
		}

		wGroup.Add(1)
		go func(wg *sync.WaitGroup, name, content string, f common.Field, fs *sync.Map) {
			defer wGroup.Done()

			// define field template functions, need to make FieldExecutor
			funcs := make(map[string]any)
			funcs["readMessage"] = func(channelID, messageID string) string {

				text, err := bot.ReadMessage(channelID, messageID)
				if err != nil {
					return err.Error()
				}
				return text
			}
			funcs["runTemplate"] = func(fileName string, obj interface{}) (string, error) {

				s := fmt.Sprintf("%s%s%s", dc.processor.options.TemplatesDir, string(os.PathSeparator), fileName)
				if !utils.FileExists(s) {
					return "", fmt.Errorf("Default couldn't find template file %s", s)
				}

				content, err := utils.Content(s)
				if err != nil {
					return "", fmt.Errorf("Default couldn't read template file %s, error: %s", s, err)
				}

				tOpts := toolsRender.TemplateOptions{
					Name:    fmt.Sprintf("default-internal-field-%s", dc.name),
					Content: string(content),
					Funcs:   funcs,
				}
				t, err := toolsRender.NewTextTemplate(tOpts, dc.processor.observability)
				if err != nil {
					return "", err
				}
				return t.TemplateRenderFile(s, obj)
			}
			funcs["setError"] = func() string { return "" }
			funcs["setInvisible"] = func() string { return "" }

			tOpts := toolsRender.TemplateOptions{
				Name:    fmt.Sprintf("default-internal-%s", name),
				Content: string(content),
				Funcs:   funcs,
			}

			t, err := toolsRender.NewTextTemplate(tOpts, dc.processor.observability)
			if err != nil {
				dc.logger.Error("Default template %s command %s field %s create error: %s", path, dc.name, f.Name, err)
				return
			}

			m := make(map[string]interface{})
			m["bot"] = bot
			m["message"] = message
			m["channel"] = message.Channel()
			m["user"] = message.User()
			m["params"] = params
			m["field"] = f

			b, err := t.RenderObject(m)
			if err != nil {
				dc.logger.Error("Default template %s command %s field %s render error: %s", path, dc.name, f.Name, err)
				return
			}

			var fnew = common.Field{}
			err = json.Unmarshal(b, &fnew)
			if err != nil {
				dc.logger.Error("Default template %s command %s unmarshall field %s error: %s", path, dc.name, f.Name, err)
				return
			}
			fields.Store(f.Name, fnew)

		}(wGroup, name, content, field, fields)
	}
	wGroup.Wait()

	newFields := []common.Field{}
	for _, field := range dc.config.Fields {

		newField := common.Field{
			Name:         field.Name,
			Type:         field.Type,
			Label:        field.Label,
			Default:      field.Default,
			Hint:         field.Hint,
			Required:     field.Required,
			Values:       field.Values,
			Template:     field.Template,
			Dependencies: field.Dependencies,
			Filter:       field.Filter,
		}

		r, ok := fields.Load(field.Name)
		if !ok {
			newFields = append(newFields, newField)
			continue
		}

		f, ok := r.(common.Field)
		if !ok {
			newFields = append(newFields, newField)
			continue
		}

		if f.Type != "" {
			newField.Type = f.Type
		}
		if !utils.IsEmpty(f.Label) {
			newField.Label = f.Label
		}
		if !utils.IsEmpty(f.Default) {
			newField.Default = f.Default
		}
		if !utils.IsEmpty(f.Hint) {
			newField.Hint = f.Hint
		}
		if f.Required && !newField.Required {
			newField.Required = f.Required
		}
		if len(f.Values) != 0 {
			newField.Values = f.Values
		}
		if len(f.Dependencies) != 0 {
			newField.Dependencies = f.Dependencies
		}
		if !utils.IsEmpty(f.Filter) {
			newField.Filter = f.Filter
		}

		newFields = append(newFields, newField)
	}

	return newFields
}

func (dc *DefaultCommand) Priority() int {
	if dc.config != nil {
		return dc.config.Priority
	}
	return 0
}

func (dc *DefaultCommand) Wrapper() bool {
	if dc.config != nil {
		return dc.config.Wrapper
	}
	return false
}

func (dc *DefaultCommand) Schedule() string {
	if dc.config != nil {
		return dc.config.Schedule
	}
	return ""
}

func (dc *DefaultCommand) Channel() string {
	if dc.config != nil {
		return dc.config.Channel
	}
	return ""
}

func (dc *DefaultCommand) Confirmation(params common.ExecuteParams) string {

	if dc.config != nil {

		content := dc.config.Confirmation
		name := fmt.Sprintf("%s-confirmation", dc.name)

		tOpts := toolsRender.TemplateOptions{
			Name:    fmt.Sprintf("default-internal-%s", name),
			Content: string(content),
		}

		t, err := toolsRender.NewTextTemplate(tOpts, dc.processor.observability)
		if err != nil {
			dc.logger.Error("Default command %s create error: %s", dc.name, err)
			return ""
		}

		b, err := t.RenderObject(params)
		if err != nil {
			dc.logger.Error("Default command %s render error: %s", dc.name, err)
			return ""
		}
		return string(b)

	}
	return ""
}

func (dc *DefaultCommand) Approval() common.Approval {

	if dc.config != nil && dc.config.Approval != nil {
		return &DefaultCommandApproval{
			command: dc,
		}
	}
	return nil
}

func (dc *DefaultCommand) Permissions() bool {

	if dc.config != nil && dc.config.Permissions != nil {
		return *dc.config.Permissions
	}
	return true
}

func (dc *DefaultCommand) Response() common.Response {

	return &DefaultCommandResponse{
		command: dc,
	}
}

func (dc *DefaultCommand) Execute(bot common.Bot, message common.Message, params common.ExecuteParams) (common.Executor, string, []*common.Attachment, error) {

	name := dc.getNameWithGroup("-")

	executor, err := NewExecutor(name, dc.path, dc, bot, message, params)
	if err != nil {
		return nil, "", nil, err
	}

	m := make(map[string]interface{})
	m["params"] = params
	m["bot"] = bot
	m["message"] = message
	m["user"] = message.User()
	m["channel"] = message.Channel()
	m["name"] = dc.getNameWithGroup("/")

	msg, atts, err := executor.execute("", m)
	if err != nil {
		dc.logger.Error(err)
		err = fmt.Errorf("%s", dc.processor.options.Error)
		return nil, "", nil, err
	}
	return executor, msg, atts, err
}

// Default

func (d *Default) Name() string {
	return d.name
}

func (d *Default) Commands() []common.Command {
	return d.commands
}

func (d *Default) loadConfig(path string) (*DefaultCommandConfig, error) {

	if !utils.FileExists(path) {
		return nil, nil
	}

	bytes, err := utils.Content(path)
	if err != nil {
		return nil, err
	}

	var v DefaultCommandConfig
	err = yaml.Unmarshal(bytes, &v)
	if err != nil {
		return nil, err
	}
	return &v, nil
}

func (d *Default) createCommand(name, path string) (*DefaultCommand, error) {

	logger := d.observability.Logs()

	var err error
	var config *DefaultCommandConfig
	if !utils.IsEmpty(d.options.ConfigExt) {

		dFile := filepath.Dir(path)
		pConfig := filepath.Join(dFile, fmt.Sprintf("%s%s", name, d.options.ConfigExt))
		config, err = d.loadConfig(pConfig)
		if err != nil {
			logger.Error("Default couldn't read config %s, error: %s", path, err)
		}
	}

	dc := &DefaultCommand{
		name:      name,
		path:      path,
		config:    config,
		processor: d,
		logger:    logger,
	}

	_, err = NewExecutorTemplate(name, path, &DefaultExecutor{}, dc.processor.observability)
	if err != nil {
		return nil, fmt.Errorf("Default file %s error: %s", path, err)
	}

	return dc, nil
}

func (d *Default) AddCommand(name, path string) error {

	logger := d.observability.Logs()

	dc, err := d.createCommand(name, path)
	if err != nil {
		logger.Error(err)
		return err
	}
	d.commands = append(d.commands, dc)
	return nil
}

func NewDefault(name string, options DefaultOptions, observability *common.Observability, processors *common.Processors) *Default {

	return &Default{
		name:          name,
		options:       options,
		processors:    processors,
		meter:         observability.Metrics(),
		observability: observability,
	}
}<|MERGE_RESOLUTION|>--- conflicted
+++ resolved
@@ -453,15 +453,9 @@
 	de.bot.AddReaction(channelID, messageID, name)
 	return ""
 }
-<<<<<<< HEAD
 
 func (de *DefaultExecutor) fRemoveReaction(channelID, messageID, name string) string {
 
-=======
-
-func (de *DefaultExecutor) fRemoveReaction(channelID, messageID, name string) string {
-
->>>>>>> ee67d5ae
 	de.bot.RemoveReaction(channelID, messageID, name)
 	return ""
 }
