package processor

import (
	"encoding/json"
	"fmt"
	"os"
	"path/filepath"
	"strings"
	"sync"
	"time"

	"github.com/devopsext/chatops/common"
	sreCommon "github.com/devopsext/sre/common"
	toolsRender "github.com/devopsext/tools/render"
	"github.com/devopsext/utils"
	"gopkg.in/yaml.v2"
)

type DefaultOptions struct {
	CommandsDir  string
	TemplatesDir string
	RunbooksDir  string
	CommandExt   string
	ConfigExt    string
	Description  string
	Error        string
}

type DefaultReposne struct {
	Visible  bool
	Original bool
	Duration bool
}

type DefaultCommandConfig struct {
	Description string
	Params      []string
	Aliases     []string
	Response    DefaultReposne
	Fields      []common.Field
	Priority    int
	Wrapper     bool
	Schedule    string
	Channel     string
}

type DefaultCommand struct {
	name      string
	path      string
	config    *DefaultCommandConfig
	processor *Default
	logger    sreCommon.Logger
}

type DefaultPost struct {
	Name string
	Path string
	Obj  interface{}
}

type DefaultExecutor struct {
	command     *DefaultCommand
	visible     *bool
	error       *bool
	attachments *sync.Map
	posts       *sync.Map
	bot         common.Bot
	params      common.ExecuteParams
	message     common.Message
	template    *toolsRender.TextTemplate
}

type Default struct {
	name          string
	options       DefaultOptions
	processors    *common.Processors
	commands      []common.Command
	meter         sreCommon.Meter
	observability *common.Observability
}

type DefaultRunbookConfig struct {
}

type DefaultRunbook struct {
	name      string
	path      string
	config    *DefaultRunbookConfig
	processor *Default
	logger    sreCommon.Logger
}

// Default executor
// common.Response

func (de *DefaultExecutor) Error() bool {
	if de.error != nil {
		return *de.error
	}
	return false
}

func (de *DefaultExecutor) Visible() bool {
	if de.visible != nil {
		return *de.visible
	}
	if de.command.config != nil {
		return de.command.config.Response.Visible
	}
	return false
}

func (de *DefaultExecutor) Duration() bool {
	if de.command.config != nil {
		return de.command.config.Response.Duration
	}
	return false
}

func (de *DefaultExecutor) Original() bool {
	if de.command.config != nil {
		return de.command.config.Response.Original
	}
	return false
}

func (de *DefaultExecutor) Response() common.Response {
	return de
}

func (de *DefaultExecutor) filePath(dir, fileName string) string {
	return fmt.Sprintf("%s%s%s", dir, string(os.PathSeparator), fileName)
}

func (de *DefaultExecutor) fPostFile(path string, obj interface{}) string {

	gid := utils.GoRoutineID()
	var posts []*DefaultPost

	r, ok := de.posts.Load(gid)
	if ok {
		posts = r.([]*DefaultPost)
	}

	ext := filepath.Ext(path)
	name := strings.TrimSuffix(path, ext)

	posts = append(posts, &DefaultPost{
		Name: filepath.Base(name),
		Path: path,
		Obj:  obj,
	})
	de.posts.Store(gid, posts)
	return ""
}

func (de *DefaultExecutor) fPostCommand(fileName string, obj interface{}) string {
	s := de.filePath(de.command.processor.options.CommandsDir, fileName)
	return de.fPostFile(s, obj)
}

func (de *DefaultExecutor) fPostTemplate(fileName string, obj interface{}) string {
	s := de.filePath(de.command.processor.options.TemplatesDir, fileName)
	return de.fPostFile(s, obj)
}

func (de *DefaultExecutor) fCreateAttachment(title, text string, data interface{}, typ string) interface{} {

	dBytes, ok := data.([]byte)
	if !ok {
		s := fmt.Sprintf("%v", data)
		dBytes = []byte(s)
	}

	att := &common.Attachment{
		Title: title,
		Text:  text,
		Data:  dBytes,
		Type:  common.AttachmentType(typ),
	}
	return att
}

func (de *DefaultExecutor) fAddAttachment(title, text string, data interface{}, typ string) string {

	gid := utils.GoRoutineID()
	var atts []*common.Attachment

	r, ok := de.attachments.Load(gid)
	if ok {
		atts = r.([]*common.Attachment)
	}

	dBytes, ok := data.([]byte)
	if !ok {
		s := fmt.Sprintf("%v", data)
		dBytes = []byte(s)
	}

	att := &common.Attachment{
		Title: title,
		Text:  text,
		Data:  dBytes,
		Type:  common.AttachmentType(typ),
	}
	atts = append(atts, att)
	de.attachments.Store(gid, atts)
	return ""
}

func (de *DefaultExecutor) fAddFile(name string, data interface{}, typ string) string {

	/*gid := utils.GoRoutineID()
	var atts []*common.Attachment

	r, ok := de.attachments.Load(gid)
	if ok {
		atts = r.([]*common.Attachment)
	}

	dBytes, ok := data.([]byte)
	if !ok {
		s := fmt.Sprintf("%v", data)
		dBytes = []byte(s)
	}

	att := &common.Attachment{
		Title: title,
		Text:  text,
		Data:  dBytes,
		Type:  common.AttachmentType(typ),
	}
	atts = append(atts, att)
	de.attachments.Store(gid, atts)*/
	return ""
}

func (de *DefaultExecutor) fRunFile(path string, obj interface{}) (string, error) {
	return de.template.TemplateRenderFile(path, obj)
}

func (de *DefaultExecutor) fRunCommand(fileName string, obj interface{}) (string, error) {
	s := de.filePath(de.command.processor.options.CommandsDir, fileName)
	return de.template.TemplateRenderFile(s, obj)
}

func (de *DefaultExecutor) fRunTemplate(fileName string, obj interface{}) (string, error) {
	s := de.filePath(de.command.processor.options.TemplatesDir, fileName)
	return de.template.TemplateRenderFile(s, obj)
}

func (de *DefaultExecutor) fRunBook(fileName string, obj interface{}) string {
	s := de.filePath(de.command.processor.options.RunbooksDir, fileName)
	return s
	//return de.template.TemplateRenderFile(s, obj)
}

func (de *DefaultExecutor) fSendMessageEx(message, channels string, params map[string]interface{}) (string, error) {

	if utils.IsEmpty(message) {
		return "", fmt.Errorf("SendMessageEx err => %s", "empty message")
	}

	if utils.IsEmpty(channels) {
		return "", fmt.Errorf("SendMessageEx err => %s", "no channels")
	}

	chnls := strings.Split(channels, ",")
	chnls = common.RemoveEmptyStrings(chnls)

	if len(chnls) == 0 {
		return "", fmt.Errorf("SendMessageEx err => %s", "no channels")
	}

	atts := []*common.Attachment{}
	if len(params) > 0 {
		attachment, ok := params["attachment"].(*common.Attachment)
		if ok {
			atts = append(atts, attachment)
		}
		attachments, ok := params["attachments"].([]interface{})
		if ok {
			for _, a := range attachments {
				attachment, ok := a.(*common.Attachment)
				if ok {
					atts = append(atts, attachment)
				}
			}
		}
	}

	var err error
	for _, ch := range chnls {
		e := de.bot.Post(ch, message, atts, nil)
		if e != nil {
			de.command.logger.Error(e)
			err = e
		}
	}

	return "", err
}

func (de *DefaultExecutor) fSendMessage(message, channels string) (string, error) {
	return de.fSendMessageEx(message, channels, nil)
}

func (de *DefaultExecutor) fSetInvisible() string {
	v := false
	de.visible = &v
	return ""
}

func (de *DefaultExecutor) fDeleteMessage(channelID, messageTimestamp string) string {

	err := de.bot.Delete(channelID, messageTimestamp)

	if err != nil {
		e := true
		de.error = &e
		errorMessage := err.Error()

		return errorMessage
	}
	return ""
}

func (de *DefaultExecutor) fSetError() string {
	e := true
	de.error = &e
	return ""
}

func (de *DefaultExecutor) fGetBot() interface{} {
	return de.bot
}

func (de *DefaultExecutor) fGetUser() interface{} {
	if utils.IsEmpty(de.message) {
		return nil
	}
	return de.message.User()
}

func (de *DefaultExecutor) fGetParams() interface{} {
	return de.params
}

func (de *DefaultExecutor) fGetMessage() interface{} {
	return de.message
}

func (de *DefaultExecutor) fGetChannel() interface{} {
	if utils.IsEmpty(de.message) {
		return nil
	}
	return de.message.Channel()
}

func (de *DefaultExecutor) render(obj interface{}) (string, []*common.Attachment, error) {

	gid := utils.GoRoutineID()

	var atts []*common.Attachment

	b, err := de.template.RenderObject(obj)
	if err != nil {
		de.attachments.Delete(gid) // cleanup attachments
		de.posts.Delete(gid)       // cleanup posts
		return "", atts, err
	}

	r, ok := de.attachments.LoadAndDelete(gid)
	if ok {
		atts = r.([]*common.Attachment)
	}

	return strings.TrimSpace(string(b)), atts, nil
}

func (de *DefaultExecutor) execute(obj interface{}) (string, []*common.Attachment, error) {

	t1 := time.Now()

	command := de.command
	processor := command.processor
	logger := command.logger

	labels := make(map[string]string)
	if !utils.IsEmpty(processor.name) {
		labels["group"] = processor.name
	}
	labels["command"] = command.name
	labels["bot"] = de.bot.Name()

	user := de.message.User()
	if !utils.IsEmpty(user) {
		labels["user_id"] = user.ID()
	}

	prefixes := []string{"default", "processor"}

	requests := processor.meter.Counter("requests", "Count of all executions", labels, prefixes...)
	requests.Inc()

	errors := processor.meter.Counter("errors", "Count of all errors during executions", labels, prefixes...)
	timeCounter := processor.meter.Counter("time", "Sum of all time executions", labels, prefixes...)

	name := command.getNameWithGroup("/")
	logger.Debug("Default is executing command %s with params %v...", name, de.params)

	text, atts, err := de.render(obj)
	if err != nil {
		errors.Inc()
		return "", nil, err
	}

	elapsed := time.Since(t1).Milliseconds()
	timeCounter.Add(int(elapsed))

	return text, atts, nil
}

func (de *DefaultExecutor) After(message common.Message) error {

	gid := utils.GoRoutineID()
	var posts []*DefaultPost

	r, ok := de.posts.LoadAndDelete(gid)
	if ok {
		posts = r.([]*DefaultPost)
	}

	for _, p := range posts {
		go func(post *DefaultPost) {

			command := de.command
			logger := command.logger

			executor, err := NewExecutor(post.Name, post.Path, command, de.bot, message, de.params)
			if err != nil {
				logger.Error(err)
				return
			}

			text, atts, err := executor.execute(post.Obj)
			if err != nil {
				logger.Error(err)
				return
			}

			if utils.IsEmpty(text) {
				return
			}

			channel := message.Channel()
			if utils.IsEmpty(channel) {
				return
			}

			err = de.bot.Post(channel.ID(), text, atts, message)
			if err != nil {
				logger.Error(err)
				return
			}

		}(p)
	}
	return nil
}

func NewExecutorTemplate(name string, path string, executor *DefaultExecutor, observability *common.Observability) (*toolsRender.TextTemplate, error) {

	content, err := utils.Content(path)
	if err != nil {
		return nil, fmt.Errorf("Default couldn't read template %s, error: %s", path, err)
	}

	funcs := make(map[string]any)

	funcs["addFile"] = executor.fAddFile
	funcs["addAttachment"] = executor.fAddAttachment
	funcs["createAttachment"] = executor.fCreateAttachment
	funcs["runFile"] = executor.fRunFile
	funcs["runCommand"] = executor.fRunCommand
	funcs["runTemplate"] = executor.fRunTemplate
	funcs["runBook"] = executor.fRunBook
	funcs["postFile"] = executor.fPostFile
	funcs["postCommand"] = executor.fPostCommand
	funcs["postTemplate"] = executor.fPostTemplate
	funcs["sendMessage"] = executor.fSendMessage
	funcs["sendMessageEx"] = executor.fSendMessageEx
	funcs["setInvisible"] = executor.fSetInvisible
	funcs["setError"] = executor.fSetError
	funcs["deleteMessage"] = executor.fDeleteMessage
	funcs["getBot"] = executor.fGetBot
	funcs["getUser"] = executor.fGetUser
	funcs["getParams"] = executor.fGetParams
	funcs["getMessage"] = executor.fGetMessage
	funcs["getChannel"] = executor.fGetChannel

	templateOpts := toolsRender.TemplateOptions{
		Name:    fmt.Sprintf("default-internal-%s", name),
		Content: string(content),
		Funcs:   funcs,
	}
	template, err := toolsRender.NewTextTemplate(templateOpts, observability)
	if err != nil {
		return nil, err
	}
	return template, nil
}

func NewExecutor(name, path string, command *DefaultCommand, bot common.Bot, message common.Message, params common.ExecuteParams) (*DefaultExecutor, error) {

	executor := &DefaultExecutor{
		command:     command,
		attachments: &sync.Map{},
		posts:       &sync.Map{},
		bot:         bot,
		message:     message,
		params:      params,
	}

	template, err := NewExecutorTemplate(name, path, executor, command.processor.observability)
	if err != nil {
		return nil, err
	}
	executor.template = template
	return executor, nil
}

// Default command

func (dc *DefaultCommand) Name() string {
	return dc.name
}

func (dc *DefaultCommand) getNameWithGroup(delim string) string {

	name := dc.name
	if !utils.IsEmpty(dc.processor.name) {
		name = fmt.Sprintf("%s%s%s", dc.processor.name, delim, dc.name)
	}
	return name
}

func (dc *DefaultCommand) Description() string {
	if dc.config == nil {
		return ""
	}
	return dc.config.Description
}

func (dc *DefaultCommand) Params() []string {

	params := []string{}
	if dc.config != nil {
		params = dc.config.Params
	}
	if utils.IsEmpty(params) {
		s := ""
		r := []string{}
		for i := 0; i < 10; i++ {
			n := fmt.Sprintf("p%d", i)
			if s == "" {
				s = fmt.Sprintf("(?P<%s>\\S+)", n)
			} else {
				s = fmt.Sprintf("%s\\s+(?P<%s>\\S+)", s, n)
			}
			r = append(r, s)
		}
		return r
	}
	return params
}

func (dc *DefaultCommand) Aliases() []string {
	if dc.config == nil {
		return []string{}
	}
	return dc.config.Aliases
}

func (dc *DefaultCommand) Fields(bot common.Bot, message common.Message) []common.Field {

	if dc.config != nil {
		if utils.IsEmpty(message) {
			return dc.config.Fields
		}

		fields := &sync.Map{}
		wGroup := &sync.WaitGroup{}

		for _, field := range dc.config.Fields {

			fPath := fmt.Sprintf("%s%s%s", dc.processor.options.TemplatesDir, string(os.PathSeparator), field.Template)
			if utils.FileExists(fPath) {

				wGroup.Add(1)
				go func(wg *sync.WaitGroup, path string, f common.Field, fs *sync.Map) {
					defer wGroup.Done()

					name := fmt.Sprintf("%s-%s", dc.name, f.Name)
					content, err := utils.Content(path)
					if err != nil {
						dc.logger.Error("Default template %s command %s field %s error: %s", path, dc.name, f.Name, err)
						return
					}

					tOpts := toolsRender.TemplateOptions{
						Name:    fmt.Sprintf("default-internal-%s", name),
						Content: string(content),
					}

					t, err := toolsRender.NewTextTemplate(tOpts, dc.processor.observability)
					if err != nil {
						dc.logger.Error("Default template %s command %s field %s create error: %s", path, dc.name, f.Name, err)
						return
					}

					m := make(map[string]interface{})
					m["bot"] = bot
					m["message"] = message
					m["channel"] = message.Channel()
					m["user"] = message.User()
					m["field"] = f

					b, err := t.RenderObject(m)
					if err != nil {
						dc.logger.Error("Default template %s command %s field %s render error: %s", path, dc.name, f.Name, err)
						return
					}

					var fnew = common.Field{}
					err = json.Unmarshal(b, &fnew)
					if err != nil {
						dc.logger.Error("Default template %s command %s unmarshall field %s error: %s", path, dc.name, f.Name, err)
						return
					}
					fields.Store(f.Name, fnew)

				}(wGroup, fPath, field, fields)
			}
		}
		wGroup.Wait()

		newFields := []common.Field{}
		for _, field := range dc.config.Fields {

			newField := common.Field{
				Name:     field.Name,
				Type:     field.Type,
				Label:    field.Label,
				Default:  field.Default,
				Hint:     field.Hint,
				Required: field.Required,
				Values:   field.Values,
				Template: field.Template,
			}
			r, ok := fields.Load(field.Name)
			if ok {
				f, ok := r.(common.Field)
				if !ok {
					continue
				}
				if f.Type != "" {
					newField.Type = f.Type
				}
				if !utils.IsEmpty(f.Label) {
					newField.Label = f.Label
				}
				if !utils.IsEmpty(f.Default) {
					newField.Default = f.Default
				}
				if !utils.IsEmpty(f.Hint) {
					newField.Hint = f.Hint
				}
				if f.Required && !newField.Required {
					newField.Required = f.Required
				}
				if len(f.Values) != 0 {
					newField.Values = f.Values
				}
			}
			newFields = append(newFields, newField)
		}

		return newFields
	}
	return []common.Field{}
}

<<<<<<< HEAD
func (dc *DefaultCommand) ParamsSetDefaults(eParams map[string]interface{}, fields []common.Field) map[string]interface{} {
	newParams := make(map[string]interface{})
	copier.Copy(&newParams, eParams)
	for _, field := range fields {
		if !utils.IsEmpty(eParams[field.Name]) {
			newParams[field.Name] = eParams[field.Name]
		} else if !utils.IsEmpty(field.Default) {
			newParams[field.Name] = fmt.Sprintf("%v", field.Default)
		}
	}
	return newParams
}

=======
>>>>>>> 3ba290ff
func (dc *DefaultCommand) Priority() int {
	if dc.config != nil {
		return dc.config.Priority
	}
	return 0
}

func (dc *DefaultCommand) Wrapper() bool {
	if dc.config != nil {
		return dc.config.Wrapper
	}
	return false
}

func (dc *DefaultCommand) Schedule() string {
	if dc.config != nil {
		return dc.config.Schedule
	}
	return ""
}

func (dc *DefaultCommand) Channel() string {
	if dc.config != nil {
		return dc.config.Channel
	}
	return ""
}

func (dc *DefaultCommand) Execute(bot common.Bot, message common.Message, params common.ExecuteParams) (common.Executor, string, []*common.Attachment, error) {

	name := dc.getNameWithGroup("_")

	executor, err := NewExecutor(name, dc.path, dc, bot, message, params)
	if err != nil {
		return nil, "", nil, err
	}

	m := make(map[string]interface{})
	m["params"] = params
	m["bot"] = bot
	m["message"] = message
	m["user"] = message.User()
	m["channel"] = message.Channel()
	m["name"] = dc.getNameWithGroup("/")

	msg, atts, err := executor.execute(m)
	if err != nil {
		dc.logger.Error(err)
		err = fmt.Errorf("%s", dc.processor.options.Error)
		return nil, "", nil, err
	}
	return executor, msg, atts, err
}

// Default

func (d *Default) Name() string {
	return d.name
}

func (d *Default) Commands() []common.Command {
	return d.commands
}

func (d *Default) loadConfig(path string) (*DefaultCommandConfig, error) {

	if !utils.FileExists(path) {
		return nil, nil
	}

	bytes, err := utils.Content(path)
	if err != nil {
		return nil, err
	}

	var v DefaultCommandConfig
	err = yaml.Unmarshal(bytes, &v)
	if err != nil {
		return nil, err
	}
	return &v, nil
}

func (d *Default) createCommand(name, path string) (*DefaultCommand, error) {

	logger := d.observability.Logs()

	var err error
	var config *DefaultCommandConfig
	if !utils.IsEmpty(d.options.ConfigExt) {

		dFile := filepath.Dir(path)
		pConfig := filepath.Join(dFile, fmt.Sprintf("%s%s", name, d.options.ConfigExt))
		config, err = d.loadConfig(pConfig)
		if err != nil {
			logger.Error("Default couldn't read config %s, error: %s", path, err)
		}
	}

	dc := &DefaultCommand{
		name:      name,
		path:      path,
		config:    config,
		processor: d,
		logger:    logger,
	}

	_, err = NewExecutorTemplate(name, path, &DefaultExecutor{}, dc.processor.observability)
	if err != nil {
		return nil, fmt.Errorf("Default file %s error: %s", path, err)
	}

	return dc, nil
}

func (d *Default) AddCommand(name, path string) error {

	logger := d.observability.Logs()

	dc, err := d.createCommand(name, path)
	if err != nil {
		logger.Error(err)
		return err
	}
	d.commands = append(d.commands, dc)
	return nil
}

func NewDefault(name string, options DefaultOptions, observability *common.Observability, processors *common.Processors) *Default {

	return &Default{
		name:          name,
		options:       options,
		processors:    processors,
		meter:         observability.Metrics(),
		observability: observability,
	}
}<|MERGE_RESOLUTION|>--- conflicted
+++ resolved
@@ -691,22 +691,6 @@
 	return []common.Field{}
 }
 
-<<<<<<< HEAD
-func (dc *DefaultCommand) ParamsSetDefaults(eParams map[string]interface{}, fields []common.Field) map[string]interface{} {
-	newParams := make(map[string]interface{})
-	copier.Copy(&newParams, eParams)
-	for _, field := range fields {
-		if !utils.IsEmpty(eParams[field.Name]) {
-			newParams[field.Name] = eParams[field.Name]
-		} else if !utils.IsEmpty(field.Default) {
-			newParams[field.Name] = fmt.Sprintf("%v", field.Default)
-		}
-	}
-	return newParams
-}
-
-=======
->>>>>>> 3ba290ff
 func (dc *DefaultCommand) Priority() int {
 	if dc.config != nil {
 		return dc.config.Priority
