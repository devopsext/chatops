--- conflicted
+++ resolved
@@ -19,11 +19,8 @@
 	User() User
 	Channel() Channel
 	ParentID() string
-<<<<<<< HEAD
 	RemoveAction(name string) error
-=======
 	SetParentID(threadTS string)
->>>>>>> d595123b
 }
 
 type AttachmentType string
