--- conflicted
+++ resolved
@@ -65,10 +65,6 @@
 	cache := &TextBlockCache{
 		Type:     string(text.Type),
 		Text:     text.Text,
-<<<<<<< HEAD
-		Emoji:    *text.Emoji,
-=======
->>>>>>> 41069aa4
 		Verbatim: text.Verbatim,
 	}
 
