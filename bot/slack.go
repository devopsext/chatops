--- conflicted
+++ resolved
@@ -61,11 +61,7 @@
 	id       string
 	name     string
 	timezone string
-<<<<<<< HEAD
-	slack    *Slack
-=======
 	commands []string
->>>>>>> 2195aba0
 }
 
 type SlackChannel struct {
