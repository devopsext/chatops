package bot

import (
	"bytes"
	"context"
	"fmt"
	"regexp"
	"sort"
	"strings"
	"sync"
	"time"

	"github.com/devopsext/chatops/common"
	sreCommon "github.com/devopsext/sre/common"
	"github.com/devopsext/utils"
	"github.com/jellydator/ttlcache/v3"
	"github.com/jinzhu/copier"
	"github.com/slack-go/slack"
	"github.com/slack-go/slack/socketmode"
	slacker "github.com/slack-io/slacker"
)

type SlackOptions struct {
	BotToken         string
	AppToken         string
	Debug            bool
	DefaultCommand   string
	HelpCommand      string
	GroupPermissions string
	UserPermissions  string
	Timeout          int
	PublicChannel    string

	ApprovalAny         bool
	ApprovalReply       string
	ApprovalReasons     string
	ApprovalDescription string

	AttachmentColor string
	ErrorColor      string

	TitleConfirmation      string
	ApprovedMessage        string
	RejectedMessage        string
	WaitingApprovalMessage string

	ReactionDoing    string
	ReactionDone     string
	ReactionFailed   string
	ReactionForm     string
	ReactionApproval string
	ReactionApproved string
	ReactionRejected string

	ButtonSubmitCaption  string
	ButtonSubmitStyle    string
	ButtonCancelCaption  string
	ButtonCancelStyle    string
	ButtonConfirmCaption string
	ButtonRejectCaption  string
	ButtonApproveCaption string

	CacheTTL        string
	MaxQueryOptions int
	MinQueryLength  int

	UserGroupsInterval int
}

type SlackMessageKey struct {
	channelID string
	timestamp string
	threadTS  string
}

type SlackUser struct {
	id       string
	name     string
	timezone string
	commands []string
}

type SlackChannel struct {
	id string
}

type SlackMessageField struct {
	field  common.Field
	values []string
	value  string
}

type SlackMessageFields struct {
	items []*SlackMessageField
}

type SlackMessage struct {
	slack       *Slack
	typ         string
	cmdText     string
	cmd         common.Command
	wrapper     common.Command
	originKey   *SlackMessageKey
	key         *SlackMessageKey
	user        *SlackUser
	caller      *SlackUser
	botID       string
	visible     bool
	responseURL string
	blocks      []slack.Block
	actions     []common.Action
	params      common.ExecuteParams
	fields      SlackMessageFields
}

type SlackFileResponseFull struct {
	slack.File   `json:"file"`
	slack.Paging `json:"paging"`
	Comments     []slack.Comment        `json:"comments"`
	Files        []slack.File           `json:"files"`
	Metadata     slack.ResponseMetadata `json:"response_metadata"`
	slack.SlackResponse
}

type SlackUploadURLExternalResponse struct {
	UploadURL string `json:"upload_url"`
	FileID    string `json:"file_id"`
	slack.SlackResponse
}

type SlackCompleteUploadExternalResponse struct {
	Files []slack.FileSummary `json:"files"`
	slack.SlackResponse
}

type SlackUserGroups struct {
	slack *Slack
	lock  sync.Mutex
	items []slack.UserGroup
}

type Slack struct {
	options           SlackOptions
	processors        *common.Processors
	client            *slacker.Slacker
	ctx               context.Context
	auth              *slack.AuthTestResponse
	logger            sreCommon.Logger
	meter             sreCommon.Meter
	defaultDefinition *slacker.CommandDefinition
	helpDefinition    *slacker.CommandDefinition
	messages          *ttlcache.Cache[string, *SlackMessage]
	userGroups        SlackUserGroups
}

type SlackRichTextQuoteElement struct {
	Type   slack.RichTextElementType `json:"type"`
	Text   string                    `json:"text,omitempty"`
	UserID string                    `json:"user_id,omitempty"`
}

type SlackRichTextQuote struct {
	Type     slack.RichTextElementType    `json:"type"`
	Elements []*SlackRichTextQuoteElement `json:"elements"`
}

type SlackFile struct {
	URL string `json:"url,omitempty"`
	ID  string `json:"id,omitempty"`
}

type SlackImageBlock struct {
	Type      slack.MessageBlockType `json:"type"`
	SlackFile *SlackFile             `json:"slack_file"`
	AltText   string                 `json:"alt_text"`
	BlockID   string                 `json:"block_id,omitempty"`
	Title     *slack.TextBlockObject `json:"title,omitempty"`
}

type SlackFileBlock struct {
	Type       slack.MessageBlockType `json:"type"`
	ExternalID string                 `json:"external_id"`
	Source     string                 `json:"source"`
	BlockID    string                 `json:"block_id,omitempty"`
}

type SlackResponse struct {
	visible  bool
	original bool
	duration bool
	error    bool
}

const (
	slackAPIURL                      = "https://slack.com/api/"
	slackFilesGetUploadURLExternal   = "files.getUploadURLExternal"
	slackFilesCompleteUploadExternal = "files.completeUploadExternal"
	slackFilesSharedPublicURL        = "files.sharedPublicURL"
	slackMaxTextBlockLength          = 3000
	slackTriggerOnCharacterEntered   = "on_character_entered"
	slackTriggerOnEnterPressed       = "on_enter_pressed"
	slackMessageType                 = "message"
	slackSlachCommand                = "slash_commands"
	slackAppMention                  = "app_mention"
)

const (
	slackSubmitAction = "submit"
	slackCancelAction = "cancel"

	slackFormFieldType      = "form-field"
	slackFormButtonType     = "form-button"
	slackApprovalFieldType  = "approval-field"
	slackApprovalButtonType = "approval-button"
	slackActionButtonType   = "action-button"

	slackApprovalReasons            = "approval-reasons"
	slackApprovalDescription        = "approval-description"
	slackApprovalReasonsCaption     = "Reasons"
	slackApprovalDescriptionCaption = "Description"
)

// SlackUserGroups

func (ugs *SlackUserGroups) refresh() {

	ugs.lock.Lock()
	defer ugs.lock.Unlock()
	groups, err := ugs.slack.client.SlackClient().GetUserGroups(slack.GetUserGroupsOptionIncludeCount(true), slack.GetUserGroupsOptionIncludeUsers(true))
	if err != nil {
		ugs.slack.logger.Error("Slack groups error: %s", err)
		return
	}
	copier.Copy(&ugs.items, &groups)
}

// SlackResponse

func (r *SlackResponse) Visible() bool {
	return r.visible
}

func (r *SlackResponse) Duration() bool {
	return r.duration
}

func (r *SlackResponse) Original() bool {
	return r.original
}

func (r *SlackResponse) Error() bool {
	return r.error
}

// SlackRichTextQuote
func (r SlackRichTextQuote) RichTextElementType() slack.RichTextElementType {
	return r.Type
}

func (r SlackRichTextQuoteElement) RichTextElementType() slack.RichTextElementType {
	return r.Type
}

// SlackImageBlock
func (s SlackImageBlock) BlockType() slack.MessageBlockType {
	return s.Type
}

// SlackFileBlock
func (s SlackFileBlock) BlockType() slack.MessageBlockType {
	return s.Type
}

// SlackUser

func (su *SlackUser) ID() string {
	return su.id
}

func (su *SlackUser) Name() string {
	return su.name
}

func (su *SlackUser) TimeZone() string {
	return su.timezone
}

func (su *SlackUser) Commands() []string {
	return su.commands
}

// SlackChannel

func (sc *SlackChannel) ID() string {
	return sc.id
}

// SlackMessageField

func (smf *SlackMessageField) Name() string {
	if utils.IsEmpty(smf.field) {
		return ""
	}
	return smf.field.Name()
}

func (smf *SlackMessageField) Type() common.FieldType {
	if utils.IsEmpty(smf.field) {
		return common.FieldType("")
	}
	return smf.field.Type()
}

func (smf *SlackMessageField) Label() string {
	if utils.IsEmpty(smf.field) {
		return ""
	}
	return smf.field.Label()
}

func (smf *SlackMessageField) Default() string {
	if utils.IsEmpty(smf.field) {
		return ""
	}
	return smf.field.Default()
}

func (smf *SlackMessageField) Required() bool {
	if utils.IsEmpty(smf.field) {
		return false
	}
	return smf.field.Required()
}

/*
func (smf *SlackMessageField) Template() string {
	if utils.IsEmpty(smf.field) {
		return ""
	}
	return smf.field.Template()
}
*/

func (smf *SlackMessageField) Dependencies() []string {
	if utils.IsEmpty(smf.field) {
		return nil
	}
	return smf.field.Dependencies()
}

func (smf *SlackMessageField) Hint() string {
	if utils.IsEmpty(smf.field) {
		return ""
	}
	return smf.field.Hint()
}

func (smf *SlackMessageField) Filter() string {
	if utils.IsEmpty(smf.field) {
		return ""
	}
	return smf.field.Filter()
}

func (smf *SlackMessageField) Value() string {
	if utils.IsEmpty(smf.field) {
		return ""
	}

	if !utils.IsEmpty(smf.value) {
		return smf.value
	}

	return smf.field.Value()
}

func (smf *SlackMessageField) Values() []string {
	if utils.IsEmpty(smf.field) {
		return nil
	}

	if !utils.IsEmpty(smf.values) {
		return smf.values
	}

	return smf.field.Values()
}

func (smf *SlackMessageField) copyFrom(field common.Field, empty bool) bool {

	if utils.IsEmpty(field) {
		return false
	}

	smf.field = field

	values := field.Values()
	if len(values) > 0 || (len(values) == 0 && empty) {
		smf.values = values
	}

	value := field.Value()
	if !utils.IsEmpty(value) || (utils.IsEmpty(value) && empty) {
		smf.value = value
	}

	return true
}

func (smf *SlackMessageField) merge(field *SlackMessageField) bool {

	if utils.IsEmpty(field) {
		return false
	}

	smf.field = field.field
	smf.values = field.values
	smf.value = field.value
	return true
}

// SlackMessageFields

func (smf *SlackMessageFields) findField(name string) *SlackMessageField {

	for _, f := range smf.items {
		if f.Name() == name {
			return f
		}
	}
	return nil
}

func (smf *SlackMessageFields) fieldDependencies(name string) []*SlackMessageField {

	r := []*SlackMessageField{}
	for _, field := range smf.items {
		if utils.Contains(field.Dependencies, name) {
			r = append(r, field)
		}
	}
	return r
}

func (smf *SlackMessageFields) copyFrom(fields []common.Field, empty bool) {

	for _, f := range fields {
		if utils.IsEmpty(f) {
			continue
		}
		fn := &SlackMessageField{}
		fn.copyFrom(f, empty)
		smf.items = append(smf.items, fn)
	}
}

func (smf *SlackMessageFields) merge(fields []*SlackMessageField) {

	if len(fields) == 0 {
		return
	}

	for _, f := range fields {
		if f == nil || utils.IsEmpty(f.Name()) {
			continue
		}
		existing := smf.findField(f.Name())
		if existing != nil {
			existing.merge(f)
			continue
		}
		smf.items = append(smf.items, f)
	}
}

// SlackMessage

func (sm *SlackMessage) ID() string {
	key := sm.getKey()
	if key == nil {
		return ""
	}
	return key.timestamp
}

func (sm *SlackMessage) OriginalID() string {
	if sm.originKey != nil && !utils.IsEmpty(sm.originKey.timestamp) {
		return sm.originKey.timestamp
	}

	return sm.ID()
}

func (sm *SlackMessage) Visible() bool {

	return sm.visible
}

func (sm *SlackMessage) User() common.User {
	return sm.user
}

func (sm *SlackMessage) Caller() common.User {
	return sm.caller
}

func (sm *SlackMessage) userID() string {
	u := sm.user
	if u == nil {
		return ""
	}
	return u.id
}

func (sm *SlackMessage) Channel() common.Channel {

	key := sm.getKey()
	if key == nil {
		return nil
	}
	return &SlackChannel{id: key.channelID}

}

func (sm *SlackMessage) ParentID() string {
	key := sm.getKey()
	if key == nil {
		return ""
	}
	return key.threadTS
}

func (sm *SlackMessage) SetParentID(threadTS string) {
	key := sm.getKey()
	if key == nil {
		return
	}
	key.threadTS = threadTS
}

func (sm *SlackMessage) getKey() *SlackMessageKey {

	if sm.key != nil {
		return sm.key
	}
	if sm.originKey != nil {
		return sm.originKey
	}

	return nil
}

func (sm *SlackMessage) findFieldByName(fields []common.Field, name string) common.Field {

	if utils.IsEmpty(name) {
		return nil
	}

	for _, f := range fields {
		if f.Name() == name {
			return f
		}
	}
	return nil
}

func (sm *SlackMessage) fieldValueToString(field *SlackMessageField, value interface{}) string {

	r := ""
	if utils.IsEmpty(value) || utils.IsEmpty(field) {
		return r
	}

	switch field.Type() {
	case common.FieldTypeMultiSelect, common.FieldTypeDynamicMultiSelect:
		switch v := value.(type) {
		case []string:
			r = strings.Join(v, ",")
		case string:
			r = v
		}
	default:
		r = fmt.Sprintf("%v", value)
	}
	return r
}

func (sm *SlackMessage) mergeParams(params common.ExecuteParams, olds []string) {

	for _, k := range olds {
		delete(sm.params, k)
	}

	for k, v := range params {
		if utils.IsEmpty(k) || utils.IsEmpty(v) {
			continue
		}
		if sm.params == nil {
			sm.params = make(common.ExecuteParams)
		}
		sm.params[k] = v
	}

	if sm.params == nil {
		sm.params = make(common.ExecuteParams)
	}

	for _, f := range sm.fields.items {

		name := f.Name()
		if _, ok := sm.params[name]; !ok {
			sm.params[name] = f.Value()
		}
	}
}

func (sm *SlackMessage) mergeFields(fields []common.Field, params common.ExecuteParams) ([]*SlackMessageField, bool) {

	updateIsNeeded := false
	newFields := []*SlackMessageField{}

	// merge fields with existing ones
	for _, f := range sm.fields.items {
		fnew := sm.findFieldByName(fields, f.Name())
		if utils.IsEmpty(fnew) {
			newFields = append(newFields, f)
			continue
		}
		if f.copyFrom(fnew, false) {
			newFields = append(newFields, f)
			updateIsNeeded = true
		}
	}

	// add new fields that are not in the merged list
	for _, f := range fields {
		fold := sm.fields.findField(f.Name())
		if fold != nil {
			continue
		}
		fnew := &SlackMessageField{}
		if fnew.copyFrom(f, true) {
			newFields = append(newFields, fnew)
		}
	}

	paramKeys := common.GetStringKeys(params)

	// generate result
	for _, f := range newFields {

		fName := f.Name()
		fValue := f.Value()
		fDef := f.Default()
		fValues := f.Values()
		fDeps := f.Dependencies()

		if utils.Contains(paramKeys, fName) {
			f.value = sm.fieldValueToString(f, params[fName])
			continue
		}

		skip := false
		for _, dep := range fDeps {
			if utils.Contains(paramKeys, dep) {
				skip = true
				break
			}
		}

		if skip {
			continue
		}

		v := ""
		if params != nil {
			pv := params[fName]
			if !utils.IsEmpty(pv) && pv != fDef {
				v = sm.fieldValueToString(f, pv)
			}
		}

		if utils.IsEmpty(v) {
			v = fValue
		}

		if utils.IsEmpty(v) {
			v = fDef
		}

		if len(fValues) > 0 && !utils.IsEmpty(v) && !utils.Contains(fValues, v) {
			v = fDef
		}

		if utils.IsEmpty(v) && !utils.IsEmpty(sm.params) {
			pv := sm.params[fName]
			if !utils.IsEmpty(pv) && pv != fDef {
				v = sm.fieldValueToString(f, pv)
			}
		}
		f.value = v
	}
	return newFields, updateIsNeeded
}

// SlackCacheMessageKey

func (smk *SlackMessageKey) String() string {
	return fmt.Sprintf("%s/%s", smk.channelID, smk.timestamp)
}

// Slack

func (s *Slack) Name() string {
	return "Slack"
}

func (s *Slack) getNewKey(channelID string, key *SlackMessageKey) *SlackMessageKey {

	r := &SlackMessageKey{}
	if key != nil {
		r.channelID = key.channelID
		r.timestamp = key.timestamp
		r.threadTS = key.threadTS
	}

	if !utils.IsEmpty(channelID) {
		if r.channelID != channelID {
			r.channelID = channelID
			r.timestamp = ""
			r.threadTS = ""
		}
	}
	return r
}

func (s *Slack) findMessageInCache(key *SlackMessageKey) *SlackMessage {

	if key == nil {
		return nil
	}
	item := s.messages.Get(key.String())
	if item != nil {
		return item.Value()
	}
	return nil
}

func (s *Slack) findParentMessageInCache(child *SlackMessage) *SlackMessage {
	if child.originKey == nil {
		return nil
	}
	return s.findMessageInCache(child.originKey)
}

func (s *Slack) findInitMessageInCache(child *SlackMessage) *SlackMessage {
	if child.originKey == nil {
		return child
	}
	m := s.findMessageInCache(child.originKey)
	if m != nil {
		if m.originKey == nil {
			return m
		} else {
			mi := s.findInitMessageInCache(m)
			if mi != nil {
				return mi
			}
		}
	}
	return nil
}

func (s *Slack) cloneMessage(m *SlackMessage) *SlackMessage {

	if m == nil {
		return nil
	}
	r := &SlackMessage{}
	err := copier.Copy(r, m)
	if err != nil {
		s.logger.Error("Slack message copy error: %s", err)
		return nil
	}
	return r
}

func (s *Slack) putMessageToCache(msg *SlackMessage) {

	if msg.key == nil {
		return
	}
	s.messages.Set(msg.key.String(), msg, ttlcache.DefaultTTL)
}

func (s *Slack) encodeActionID(id, typ, name string) string {
	return fmt.Sprintf("%s|%s|%s", id, typ, name)
}

func (s *Slack) decodeActionID(ident string) (string, string, string) {

	if utils.IsEmpty(ident) {
		return "", "", ""
	}
	arr := strings.SplitN(ident, "|", 3)
	if len(arr) < 3 {
		return "", "", ""
	}
	return arr[0], arr[1], arr[2]
}

func (s *Slack) prepareInputText(input, typ string) string {

	text := input
	switch typ {
	case slackSlachCommand:
		// /command <param1>
		text = strings.TrimSpace(text)
		items := strings.Split(text, " ")
		if len(items) > 0 {
			group, cmd := s.processors.FindCommandByAlias(items[0])
			if cmd != nil {
				groupName := cmd.Name()
				if !utils.IsEmpty(group) {
					groupName = fmt.Sprintf("%s %s", group, groupName)
				}
				text = strings.Replace(text, items[0], groupName, 1)
			}
		}
	case slackAppMention:
		// <@Uq131312> command <param1>  => @bot command param1 param2
		items := strings.SplitN(text, ">", 2)
		if len(items) > 1 {
			text = strings.TrimSpace(items[1])
		}
	case slackMessageType:
		// command <param1> param2 => command <param1> param2
		// <@Uq131312> command <param1>  => @bot command param1 param2
		items := strings.SplitN(text, ">", 2)
		if len(items) > 1 && text[0] == '<' {
			text = strings.TrimSpace(items[1])
		}
	}
	return text
}

func (s *Slack) uploadFileV1(att *common.Attachment) (*slack.File, error) {

	botID := "unknown"
	if s.auth != nil {
		botID = s.auth.BotID
	}
	stamp := time.Now().Format("20060102T150405")
	name := fmt.Sprintf("%s-%s", botID, stamp)
	params := slack.FileUploadParameters{
		Filename: name,
		Reader:   bytes.NewReader(att.Data),
		Channels: []string{s.options.PublicChannel},
	}
	r, err := s.client.SlackClient().UploadFile(params)
	if err != nil {
		return nil, err
	}
	return r, nil
}

func (s *Slack) uploadFileV2(att *common.Attachment) (*slack.FileSummary, error) {

	botID := "unknown"
	if s.auth != nil {
		botID = s.auth.BotID
	}
	stamp := time.Now().Format("20060102T150405")
	name := fmt.Sprintf("%s-%s", botID, stamp)
	params := slack.UploadFileV2Parameters{
		Filename: name,
		FileSize: len(att.Data),
		Reader:   bytes.NewReader(att.Data),
		Channel:  s.options.PublicChannel,
	}
	r, err := s.client.SlackClient().UploadFileV2(params)
	if err != nil {
		return nil, err
	}
	return r, nil
}

func (s *Slack) shareFilePublicURL(file *slack.File) (*slack.File, error) {

	r, _, _, err := s.client.SlackClient().ShareFilePublicURL(file.ID)
	if err != nil {
		return nil, err
	}
	return r, nil
}

func (s *Slack) addRemoteFile(att *common.Attachment, file *slack.File) (*slack.RemoteFile, error) {

	params := slack.RemoteFileParameters{
		ExternalID:  file.ID,
		ExternalURL: file.PermalinkPublic,
		Title:       att.Title,
	}
	r, err := s.client.SlackClient().AddRemoteFile(params)
	if err != nil {
		return nil, err
	}
	return r, nil
}

func (s *Slack) limitText(text string, max int) string {
	r := text
	l := len(text)
	trimmed := "...trimmed :broken_heart:"
	l2 := len(trimmed)
	if l > max {
		r = fmt.Sprintf("%s%s", r[0:max-l2-1], trimmed)
	}
	return r
}

func (s *Slack) buildActionBlocks(actions []common.Action, divider bool) []slack.Block {

	rb := []slack.Block{}

	if len(actions) == 0 {
		return rb
	}

	if divider {
		d := slack.NewDividerBlock()
		rb = append(rb, d)
	}

	elements := []slack.BlockElement{}
	blockID := common.UUID()

	for _, a := range actions {

		aName := a.Name()
		if utils.IsEmpty(aName) && utils.IsEmpty(a.Template) {
			continue
		}

		label := aName
		aLabel := a.Label()
		if !utils.IsEmpty(aLabel) {
			label = aLabel
		}
		actionID := s.encodeActionID(blockID, slackActionButtonType, aName)
		el := slack.NewButtonBlockElement(actionID, "", slack.NewTextBlockObject(slack.PlainTextType, label, false, false))

		style := a.Style()
		if !utils.IsEmpty(style) {
			el.Style = slack.Style(style)
		}
		elements = append(elements, el)
	}
	ab := slack.NewActionBlock(blockID, elements...)
	rb = append(rb, ab)

	return rb
}

func (s *Slack) buildAttachmentBlocks(attachments []*common.Attachment) ([]slack.Attachment, error) {

	r := []slack.Attachment{}
	for _, a := range attachments {

		blks := []slack.Block{}

		switch a.Type {
		case common.AttachmentTypeImage:

			// uploading image via V1 - important !!!
			f, err := s.uploadFileV1(a)
			if err != nil {
				return r, err
			}

			blks = append(blks, &SlackImageBlock{
				Type:    slack.MBTImage,
				AltText: a.Text,
				Title: &slack.TextBlockObject{
					Type: slack.PlainTextType, // only
					Text: a.Title,
				},
				SlackFile: &SlackFile{ID: f.ID},
			})
		case common.AttachmentTypeFile:

			// uploading file
			/*f, err := s.uploadFileV1(a)
			if err != nil {
				return r, err
			}

			blks = append(blks, &SlackFileBlock{
				Type:       slack.MBTFile,
				ExternalID: f.ID,
				Source:     "remote",
			})*/
		default:

			// title
			if !utils.IsEmpty(a.Title) {
				blks = append(blks,
					slack.NewSectionBlock(
						slack.NewTextBlockObject(slack.MarkdownType, string(a.Title), false, false),
						[]*slack.TextBlockObject{}, nil,
					))
			}

			// body
			if !utils.IsEmpty(a.Data) {

				blks = append(blks,
					slack.NewSectionBlock(
						slack.NewTextBlockObject(slack.MarkdownType, s.limitText(string(a.Data), slackMaxTextBlockLength), false, false),
						[]*slack.TextBlockObject{}, nil,
					))
			}
		}
		r = append(r, slack.Attachment{
			Color: s.options.AttachmentColor,
			Blocks: slack.Blocks{
				BlockSet: blks,
			},
		})
	}
	return r, nil
}

func (s *Slack) AddReaction(channelID, timestamp, name string) error {

	err := s.client.SlackClient().AddReaction(name, slack.NewRefToMessage(channelID, timestamp))
	if err != nil {
		s.logger.Error("Slack adding reaction error: %s", err)
		return err
	}
	return nil
}

func (s *Slack) RemoveReaction(channelID, timestamp, name string) error {

	err := s.client.SlackClient().RemoveReaction(name, slack.NewRefToMessage(channelID, timestamp))
	if err != nil {
		s.logger.Error("Slack removing reaction error: %s", err)
		return err
	}
	return nil
}

func (s *Slack) AddAction(channelID, timestamp string, action common.Action) error {

	key := &SlackMessageKey{
		channelID: channelID,
		timestamp: timestamp,
		threadTS:  "",
	}

	m := s.findMessageInCache(key)
	if m == nil {
		err := fmt.Errorf("Slack message not found in %s with %s", channelID, timestamp)
		s.logger.Error(err)
		return err
	}

	aBlocks := s.buildActionBlocks([]common.Action{action}, true)
	if len(aBlocks) == 0 {
		return nil
	}

	blocks := []slack.Block{}
	for _, block := range m.blocks {

		arr := []slack.MessageBlockType{slack.MBTAction, slack.MBTDivider}
		flag := true
		if utils.Contains(arr, block.BlockType()) {

			_, ok := block.(*slack.DividerBlock)
			if !ok {
				flag = false
				continue
			}

			ab, ok := block.(*slack.ActionBlock)
			if !ok {
				continue
			}

			if ab.Elements == nil {
				continue
			}

			flag = len(ab.Elements.ElementSet) > 0
		}
		if flag {
			blocks = append(blocks, block)
		}
	}
	blocks = append(blocks, aBlocks...)

	m.actions = append(m.actions, action)
	m.blocks = blocks
	s.putMessageToCache(m)

	_, _, _, err := s.client.SlackClient().UpdateMessage(channelID, timestamp, slack.MsgOptionBlocks(blocks...))

	return err
}

func (s *Slack) AddActions(channelID, timestamp string, actions []common.Action) error {

	key := &SlackMessageKey{
		channelID: channelID,
		timestamp: timestamp,
		threadTS:  "",
	}

	m := s.findMessageInCache(key)
	if m == nil {
		err := fmt.Errorf("Slack message not found in %s with %s", channelID, timestamp)
		s.logger.Error(err)
		return err
	}

	aBlocks := s.buildActionBlocks(actions, true)
	if len(aBlocks) == 0 {
		return nil
	}

	blocks := []slack.Block{}
	for _, block := range m.blocks {

		arr := []slack.MessageBlockType{slack.MBTAction, slack.MBTDivider}
		flag := true
		if utils.Contains(arr, block.BlockType()) {

			_, ok := block.(*slack.DividerBlock)
			if !ok {
				flag = false
				continue
			}

			ab, ok := block.(*slack.ActionBlock)
			if !ok {
				continue
			}

			if ab.Elements == nil {
				continue
			}

			flag = len(ab.Elements.ElementSet) > 0
		}
		if flag {
			blocks = append(blocks, block)
		}
	}
	blocks = append(blocks, aBlocks...)

	m.actions = append(m.actions, actions...)
	m.blocks = blocks
	s.putMessageToCache(m)

	_, _, _, err := s.client.SlackClient().UpdateMessage(channelID, timestamp, slack.MsgOptionBlocks(blocks...))

	return err
}

func (s *Slack) RemoveAction(channelID, timestamp, name string) error {

	key := &SlackMessageKey{
		channelID: channelID,
		timestamp: timestamp,
		threadTS:  "",
	}

	m := s.findMessageInCache(key)
	if m == nil {
		err := fmt.Errorf("Slack message not found in %s with %s", channelID, timestamp)
		s.logger.Error(err)
		return err
	}

	// remove action from the list
	actions := []common.Action{}
	for _, a := range m.actions {
		if a.Name() == name {
			continue
		}
		actions = append(actions, a)
	}

	blocks := []slack.Block{}
	for _, block := range m.blocks {

		arr := []slack.MessageBlockType{slack.MBTAction}
		flag := true
		if utils.Contains(arr, block.BlockType()) {

			ab, ok := block.(*slack.ActionBlock)
			if !ok {
				continue
			}

			if ab.Elements == nil {
				continue
			}

			elements := []slack.BlockElement{}
			for _, el := range ab.Elements.ElementSet {

				bt, ok := el.(*slack.ButtonBlockElement)
				if !ok {
					continue
				}

				_, _, aName := s.decodeActionID(bt.ActionID)
				if aName != name {
					elements = append(elements, bt)
				}
			}

			flag = len(elements) > 0
			if flag {
				ab.Elements.ElementSet = elements
			}
		}
		if flag {
			blocks = append(blocks, block)
		}
	}
	m.actions = actions
	m.blocks = blocks
	s.putMessageToCache(m)

	_, _, _, err := s.client.SlackClient().UpdateMessage(channelID, timestamp, slack.MsgOptionBlocks(blocks...))

	return err
}

func (s *Slack) ClearActions(channelID, timestamp string) error {

	key := &SlackMessageKey{
		channelID: channelID,
		timestamp: timestamp,
		threadTS:  "",
	}

	m := s.findMessageInCache(key)
	if m == nil {
		err := fmt.Errorf("Slack message not found in %s with %s", channelID, timestamp)
		s.logger.Error(err)
		return err
	}

	blocks := []slack.Block{}
	for _, block := range m.blocks {

		arr := []slack.MessageBlockType{slack.MBTAction}
		flag := true
		if utils.Contains(arr, block.BlockType()) {

			ab, ok := block.(*slack.ActionBlock)
			if !ok {
				continue
			}

			if ab.Elements == nil {
				continue
			}

			flag = false
		}
		if flag {
			blocks = append(blocks, block)
		}
	}

	m.actions = nil
	m.blocks = blocks
	s.putMessageToCache(m)

	_, _, _, err := s.client.SlackClient().UpdateMessage(channelID, timestamp, slack.MsgOptionBlocks(blocks...))

	return err
}

func (s *Slack) addReaction(typ string, key *SlackMessageKey, name string) {

	if typ == slackSlachCommand {
		return
	}
	if key == nil {
		return
	}
	err := s.client.SlackClient().AddReaction(name, slack.NewRefToMessage(key.channelID, key.timestamp))
	if err != nil {
		s.logger.Error("Slack adding reaction error: %s", err)
	}
}

func (s *Slack) removeReaction(typ string, key *SlackMessageKey, name string) {

	if typ == slackSlachCommand {
		return
	}
	if key == nil {
		return
	}
	err := s.client.SlackClient().RemoveReaction(name, slack.NewRefToMessage(key.channelID, key.timestamp))
	if err != nil {
		s.logger.Error("Slack removing reaction error: %s", err)
	}
}

func (s *Slack) addRemoveReactions(typ string, key *SlackMessageKey, first, second string) {
	s.addReaction(typ, key, first)
	s.removeReaction(typ, key, second)
}

func (s *Slack) findGroup(groups []slack.UserGroup, userID string, group *regexp.Regexp) *slack.UserGroup {

	for _, g := range groups {

		match := group.MatchString(g.Name)
		if match && utils.Contains(g.Users, userID) {
			return &g
		}
	}
	return nil
}

// .*=^(help|news|app|application|catalog)$,some=^(escalate)$
func (s *Slack) denyGroupAccess(userID, command string, groups []slack.UserGroup) bool {

	if utils.IsEmpty(s.options.GroupPermissions) {
		return true
	}

	if s.auth == nil {
		return false
	}

	// bot itself
	if s.auth.UserID == userID {
		return false
	}

	permissions := utils.MapGetKeyValues(s.options.GroupPermissions)
	for group, value := range permissions {

		reCommand, err := regexp.Compile(value)
		if err != nil {
			s.logger.Error("Slack command regex error: %s", err)
			return true
		}

		mCommand := reCommand.MatchString(command)
		if !mCommand {
			continue
		}

		reGroup, err := regexp.Compile(group)
		if err != nil {
			s.logger.Error("Slack group regex error: %s", err)
			return true
		}

		mGroup := s.findGroup(groups, userID, reGroup)
		if mGroup != nil {
			return false
		}
	}
	return true
}

// .*=^(help|news|app|application|catalog)$,some=^(escalate)$
func (s *Slack) denyUserAccess(userID, userName string, command string) bool {

	if utils.IsEmpty(s.options.UserPermissions) {
		return true
	}

	if s.auth == nil {
		return false
	}

	// bot itself
	if s.auth.UserID == userID {
		return false
	}

	userPermissions := utils.MapGetKeyValues(s.options.UserPermissions)
	for user, value := range userPermissions {

		reCommand, err := regexp.Compile(value)
		if err != nil {
			s.logger.Error("Slack command regex error: %s", err)
			return true
		}

		mCommand := reCommand.MatchString(command)
		if !mCommand {
			continue
		}

		reUserID, err := regexp.Compile(user)
		if err != nil {
			s.logger.Error("Slack user ID regex error: %s", err)
			return true
		}

		reUserName, err := regexp.Compile(user)
		if err != nil {
			s.logger.Error("Slack user name regex error: %s", err)
			return true
		}

		if reUserID.MatchString(userID) || reUserName.MatchString(userName) {
			return false
		}
	}
	return true
}

func (s *Slack) listUserCommands(userID string, groups []slack.UserGroup) []string {

	commands := []string{}

	for _, p := range s.processors.Items() {
		for _, c := range p.Commands() {
			groupName := c.Name()
			if !utils.IsEmpty(p.Name()) {
				groupName = p.Name() + "/" + groupName
			}
			if s.denyUserAccess(userID, "", groupName) && s.denyGroupAccess(userID, groupName, groups) {
				continue
			}
			commands = append(commands, groupName)
		}
	}

	// add fake command to check by length
	if len(commands) == 0 {
		commands = append(commands, common.UUID())
	}

	return commands
}

func (s *Slack) matchParam(text, param string) (map[string]string, []string) {

	r := make(map[string]string)
	re := regexp.MustCompile(param)
	match := re.FindStringSubmatch(text)
	if len(match) == 0 {
		return r, []string{}
	}

	names := re.SubexpNames()
	for i, name := range names {
		if i != 0 && name != "" {
			r[name] = match[i]
		}
	}
	return r, names
}

func (s *Slack) findParams(wrapper bool, text string) (common.ExecuteParams, common.Command, string, common.ExecuteParams, common.Command, string) {

	ep := make(common.ExecuteParams)
	wp := make(common.ExecuteParams)

	// group command param1 param2
	// command param1 param2

	// find group, command, params

	delim := " "
	arr := strings.Split(text, delim)

	if len(arr) == 0 {
		return ep, nil, "", wp, nil, ""
	}

	if !wrapper {

		egr := ""
		ec := ""
		eps := ""

		if len(arr) > 0 {
			egr = strings.TrimSpace(arr[0])
		}
		if len(arr) > 1 {
			ec = strings.TrimSpace(arr[1])
		}
		if len(arr) > 2 {
			eps = strings.TrimSpace(strings.Join(arr[2:], delim))
		}

		ecm := s.processors.FindCommand(egr, ec)
		if ecm == nil {
			if len(arr) > 1 {
				eps = strings.TrimSpace(strings.Join(arr[1:], delim))
			}
			ec = egr
			egr = ""
			ecm = s.processors.FindCommand(egr, ec)
		}

		if ecm == nil {
			return ep, nil, "", wp, nil, ""
		}

		if !utils.IsEmpty(eps) {
			for _, p := range ecm.Params() {

				values, _ := s.matchParam(eps, p)
				for k, v := range values {
					ep[k] = v
				}
				if len(ep) > 0 {
					break
				}
			}
		}
		return ep, ecm, egr, wp, nil, ""
	}

	// wrappergroup wrapper group command param1 param2
	// wrappergroup wrapper command param1 param2
	// wrapper command param1 param2

	// find wrapper group, command, params

	egr := ""
	ec := ""
	eps := ""

	if len(arr) > 0 {
		egr = strings.TrimSpace(arr[0])
	}
	if len(arr) > 1 {
		ec = strings.TrimSpace(arr[1])
	}
	if len(arr) > 2 {
		eps = strings.TrimSpace(strings.Join(arr[2:], delim))
	}

	ecm := s.processors.FindCommand(egr, ec)
	if ecm == nil {
		if len(arr) > 1 {
			eps = strings.TrimSpace(strings.Join(arr[1:], delim))
		}
		ec = egr
		egr = ""
		ecm = s.processors.FindCommand(egr, ec)
	}

	if ecm == nil {
		return ep, ecm, egr, wp, nil, ""
	}

	// find wrapped group, command, params

	arr = strings.Split(eps, delim)
	wgr := ""
	wc := ""
	wps := ""

	if len(arr) > 0 {
		wgr = strings.TrimSpace(arr[0])
	}
	if len(arr) > 1 {
		wc = strings.TrimSpace(arr[1])
	}
	if len(arr) > 2 {
		wps = strings.TrimSpace(strings.Join(arr[2:], delim))
	}

	wcm := s.processors.FindCommand(wgr, wc)
	if wcm == nil {
		if len(arr) > 1 {
			wps = strings.TrimSpace(strings.Join(arr[1:], delim))
		}
		wc = wgr
		wgr = ""
		eps = wc
		wcm = s.processors.FindCommand(wgr, wc)
	}

	if wcm == nil {
		return ep, ecm, egr, wp, nil, ""
	}

	if !utils.IsEmpty(wps) {
		for _, p := range wcm.Params() {

			values, _ := s.matchParam(wps, p)
			for k, v := range values {
				wp[k] = v
			}
			if len(wp) > 0 {
				break
			}
		}
	}

	if !utils.IsEmpty(eps) {
		for _, p := range ecm.Params() {

			values, _ := s.matchParam(eps, p)
			for k, v := range values {
				ep[k] = v
			}
			if len(ep) > 0 {
				break
			}
		}
	}
	return ep, ecm, egr, wp, wcm, wgr
}

func (s *Slack) updateCounters(group, command, text, userID string) {

	labels := make(map[string]string)
	if !utils.IsEmpty(group) {
		labels["group"] = group
	}
	if !utils.IsEmpty(text) {
		labels["command"] = command
	}
	if !utils.IsEmpty(text) {
		labels["text"] = text
	}
	labels["user_id"] = userID

	s.meter.Counter("processor", "requests", "Count of all requests", labels, "slack", "bot").Inc()
}

func (s *Slack) DeleteMessage(channel, ID string) error {

	_, _, err := s.client.SlackClient().DeleteMessage(channel, ID)

	if err != nil {
		s.logger.Error("Failed to delete message: ", err)
		return err
	}

	s.logger.Info("Message deleted successfully")
	return nil
}

func (s *Slack) ReadMessage(channel, ID string) (string, error) {

	params := &slack.GetConversationHistoryParameters{
		ChannelID: channel,
		Latest:    ID,
		Limit:     1,
		Inclusive: true,
	}

	r, err := s.client.SlackClient().GetConversationHistory(params)

	if err != nil {
		s.logger.Error("Failed to get message: %s", err)
		return "", err
	}

	if len(r.Messages) == 0 {
		err := fmt.Errorf("message not found")
		s.logger.Error("Failed to get message: %s", err)
		return "", err
	}

	return r.Messages[0].Text, nil
}

func (s *Slack) UpdateMessage(channel, ID, message string) error {

	_, _, _, err := s.client.SlackClient().UpdateMessage(channel, ID, slack.MsgOptionText(message, false))
	if err != nil {
		s.logger.Error("Failed to update message: ", err)
		return err
	}
	return nil
}

func (s *Slack) textIsCommand(text string) bool {

	prev := ""

	items := strings.Split(text, ">")
	if len(items) > 1 {
		prev = strings.TrimSpace(items[0])
	}

	items = strings.Split(prev, "<")
	if len(items) > 0 {
		prev = strings.TrimSpace(items[0])
	}

	// some mention inside the text
	return utils.IsEmpty(prev)
}

func (s *Slack) unsupportedCommandHandler(cc *slacker.CommandContext) {

	text := cc.Event().Text

	if !s.textIsCommand(text) {
		return
	}

	items := strings.Split(text, ">")
	if len(items) > 1 {
		text = strings.TrimSpace(items[1])
	}

	if utils.IsEmpty(text) && s.helpDefinition != nil {
		s.helpDefinition.Handler(cc)
		return
	}

	if s.defaultDefinition != nil {
		s.defaultDefinition.Handler(cc)
		return
	}
	s.updateCounters("", "", text, cc.Event().UserID)
}

func (s *Slack) reply(m *SlackMessage, message, channel string,
	replier interface{}, attachments []*common.Attachment, actions []common.Action,
	response *SlackResponse, start *time.Time, error bool) (*SlackMessageKey, []slack.Block, error) {

	newKey := s.getNewKey(channel, m.key)
	userID := m.userID()

	text := s.prepareInputText(m.cmdText, m.typ)
	replyInThread := !utils.IsEmpty(newKey.threadTS)

	visible := false
	original := false
	duration := false

	if !utils.IsEmpty(response) {
		visible = response.visible
		original = response.original
		duration = response.duration
	}

	if !utils.IsEmpty(m.botID) && error {
		visible = true
	}

	atts := []slack.Attachment{}
	opts := []slacker.PostOption{}
	if error {
		eatts := []slack.Attachment{}
		eatts = append(eatts, slack.Attachment{
			Color: s.options.ErrorColor,
			Blocks: slack.Blocks{
				BlockSet: []slack.Block{
					slack.NewSectionBlock(slack.NewTextBlockObject(slack.MarkdownType, message, false, false),
						[]*slack.TextBlockObject{}, nil),
				},
			},
		})
		opts = append(opts, slacker.SetAttachments(eatts))
		atts = append(atts, eatts...)
	} else {
		batts, err := s.buildAttachmentBlocks(attachments)
		if err != nil {
			return nil, nil, err
		}
		opts = append(opts, slacker.SetAttachments(batts))
		atts = append(atts, batts...)
	}

	if replyInThread {
		opts = append(opts, slacker.SetThreadTS(newKey.threadTS))
	}

	if !visible {
		opts = append(opts, slacker.SetEphemeral(userID))
	}

	var quote = []*SlackRichTextQuoteElement{}

	var durationElement *SlackRichTextQuoteElement
	if start != nil && !error && duration {

		elapsed := time.Since(*start)
		durationElement = &SlackRichTextQuoteElement{
			Type: "text",
			Text: fmt.Sprintf("[%s] ", elapsed.Round(time.Millisecond)),
		}
		quote = append(quote, durationElement)
	}

	blocks := []slack.Block{}

	if original {

		if utils.IsEmpty(text) {
			text = m.cmdText
		}

		if !utils.IsEmpty(userID) {
			quote = append(quote, []*SlackRichTextQuoteElement{
				{Type: "user", UserID: userID},
			}...)
		}
		quote = append(quote, []*SlackRichTextQuoteElement{
			{Type: "text", Text: fmt.Sprintf(" %s", text)},
		}...)

		elements := []slack.RichTextElement{
			&SlackRichTextQuote{Type: slack.RTEQuote, Elements: quote},
		}
		blocks = append(blocks, slack.NewRichTextBlock("quote", elements...))
	}

	if !error {
		blocks = append(blocks, slack.NewSectionBlock(
			slack.NewTextBlockObject(slack.MarkdownType, message, false, false),
			[]*slack.TextBlockObject{}, nil,
		))

		// build action blocks
		actBlocks := s.buildActionBlocks(actions, true)
		if len(actBlocks) > 0 {
			blocks = append(blocks, actBlocks...)
		}
	}

	// ResponseReplier => commands
	rr, ok := replier.(*slacker.ResponseReplier)
	if ok {
		ts, err := rr.PostBlocks(newKey.channelID, blocks, opts...)
		if err != nil {
			return nil, blocks, err
		}
		return &SlackMessageKey{
			channelID: newKey.channelID,
			timestamp: ts,
			threadTS:  newKey.threadTS,
		}, blocks, nil
	}

	// ResponseWriter => jobs
	rw, ok := replier.(*slacker.ResponseWriter)
	if ok {
		ts, err := rw.PostBlocks(newKey.channelID, blocks, opts...)
		if err != nil {
			return nil, blocks, err
		}
		return &SlackMessageKey{
			channelID: newKey.channelID,
			timestamp: ts,
			threadTS:  newKey.threadTS,
		}, blocks, nil
	}

	// default => command as text
	// dirty trick

	slackOpts := []slack.MsgOption{
		slack.MsgOptionText("", false),
		slack.MsgOptionAttachments(atts...),
		slack.MsgOptionBlocks(blocks...),
	}

	if replyInThread {
		slackOpts = append(slackOpts, slack.MsgOptionTS(newKey.threadTS))
	}

	if !visible {
		slackOpts = append(slackOpts, slack.MsgOptionPostEphemeral(userID))
	}

	_, ts, err := s.client.SlackClient().PostMessageContext(
		s.ctx,
		newKey.channelID,
		slackOpts...,
	)
	if err != nil {
		return nil, blocks, err
	}
	return &SlackMessageKey{
		channelID: newKey.channelID,
		timestamp: ts,
		threadTS:  newKey.threadTS,
	}, blocks, nil
}

func (s *Slack) replyError(m *SlackMessage, replier interface{}, err error, channelID string,
	attachments []*common.Attachment, actions []common.Action) (string, error) {

	s.logger.Error("Slack reply error: %s", err)
	key, _, err := s.reply(m, err.Error(), channelID, replier, attachments, actions, nil, nil, true)
	if err != nil {
		return "", err
	}
	return key.timestamp, nil
}

func (s *Slack) parseArrayValues(sarr string) []string {

	arr := common.RemoveEmptyStrings(strings.Split(sarr, ","))
	if len(arr) == 1 {
		s := arr[0]
		if strings.HasPrefix(s, "[") && strings.HasSuffix(s, "]") {
			s = s[1 : len(s)-1]
			arr = common.RemoveEmptyStrings(strings.Split(s, " "))
		}
	}
	return arr
}

func (s *Slack) findUserGroupIDByName(groups []slack.UserGroup, name string) string {

	for _, group := range groups {
		if (!utils.IsEmpty(group.Handle) && (group.Handle == name)) ||
			(!utils.IsEmpty(group.Name) && (group.Name == name)) {
			return group.ID
		}
	}
	return name
}

func (s *Slack) findUserGroupNameByID(groups []slack.UserGroup, ID string) string {

	for _, group := range groups {
		if group.ID == ID {
			v := group.Handle
			if utils.IsEmpty(v) {
				v = group.Name
			}
			return v
		}
	}
	return ID
}

func (s *Slack) fieldValueTransform(field common.Field, value interface{}) interface{} {

	if utils.IsEmpty(field) {
		return value
	}

	var r interface{}
	switch field.Type() {
	case common.FieldTypeMultiSelect, common.FieldTypeDynamicMultiSelect:
		v := fmt.Sprintf("%v", value)
		r = common.RemoveEmptyStrings(strings.Split(v, ","))
	default:
		r = value
	}
	return r
}

func (s *Slack) formBlocks(cmd common.Command, fields SlackMessageFields, params common.ExecuteParams, u *SlackUser) ([]slack.Block, error) {

	blocks := []slack.Block{}
	blockID := common.UUID()

	// to do
	confirmationParams := make(common.ExecuteParams)
	for k, v := range params {
		confirmationParams[k] = v
	}

	for _, field := range fields.items {

		fName := field.Name()
		fValue := field.Value()
		fType := field.Type()
		fDef := field.Default()

		actionID := s.encodeActionID(blockID, slackFormFieldType, fName)

		var dac *slack.DispatchActionConfig

		deps := fields.fieldDependencies(fName)
		if len(deps) > 0 {
			dac = &slack.DispatchActionConfig{
				TriggerActionsOn: []string{slackTriggerOnEnterPressed},
			}
		}

		def := ""
		pv := params[fName]
		if !utils.IsEmpty(pv) && pv != fDef {
			def = fmt.Sprintf("%v", pv)
		}

		if utils.IsEmpty(def) {
			def = fValue
		}

		if utils.IsEmpty(def) {
			def = fDef
		}

		if utils.IsEmpty(confirmationParams[fName]) {
			confirmationParams[fName] = def
		}

		// updating values from params if exists  // ? remove
		currentValues := field.Values()
		if paramValues, exists := params[fName+"_values"]; exists {
			switch v := paramValues.(type) {
			case []string:
				currentValues = v
			case string:
				currentValues = strings.Split(v, ",")
			}
		}

		fHint := field.Hint()
		l := slack.NewTextBlockObject(slack.PlainTextType, field.Label(), false, false)
		var h *slack.TextBlockObject
		if !utils.IsEmpty(fHint) {
			h = slack.NewTextBlockObject(slack.PlainTextType, fHint, false, false)
		}

		addToBlocks := true
		var b *slack.InputBlock
		var el slack.BlockElement

		switch fType {
		case common.FieldTypeMultiEdit:
			e := slack.NewPlainTextInputBlockElement(h, actionID)
			e.Multiline = true
			e.InitialValue = def
			e.DispatchActionConfig = dac
			el = e
		case common.FieldTypeInteger:
			e := slack.NewNumberInputBlockElement(h, actionID, false)
			e.InitialValue = def
			e.DispatchActionConfig = dac
			el = e
		case common.FieldTypeFloat:
			e := slack.NewNumberInputBlockElement(h, actionID, true)
			e.InitialValue = def
			e.DispatchActionConfig = dac
			el = e
		case common.FieldTypeURL:
			e := slack.NewURLTextInputBlockElement(h, actionID)
			e.InitialValue = def
			e.DispatchActionConfig = dac
			//e.FocusOnLoad = field.Focus
			el = e
		case common.FieldTypeDate:
			e := slack.NewDatePickerBlockElement(actionID)
			if utils.IsEmpty(def) {
				dateS := time.Now().Format("2006-01-02")
				if u != nil {
					loc, err := time.LoadLocation(u.timezone)
					if err != nil {
						s.logger.Error("Slack couldn't find location: %s", err)
					} else {
						dateS = time.Now().In(loc).Format("2006-01-02")
					}
				}
				e.InitialDate = dateS
			} else {
				dateS := def
				first := strings.TrimSpace(def)
				if utils.Contains([]string{"+", "-"}, first[:1]) {
					d, err := time.ParseDuration(def)
					if err == nil {
						dateS = time.Now().Add(d).Format("2006-01-02")
						if u != nil {
							loc, err := time.LoadLocation(u.timezone)
							if err != nil {
								s.logger.Error("Slack couldn't find location: %s", err)
							} else {
								dateS = time.Now().Add(d).In(loc).Format("2006-01-02")
							}
						}
					}
				}
				e.InitialDate = dateS
			}
			el = e
		case common.FieldTypeTime:
			e := slack.NewTimePickerBlockElement(actionID)
			if utils.IsEmpty(def) {
				timeS := time.Now().Format("15:04")
				if u != nil {
					loc, err := time.LoadLocation(u.timezone)
					if err != nil {
						s.logger.Error("Slack couldn't find location: %s", err)
					} else {
						timeS = time.Now().In(loc).Format("15:04")
					}
				}
				e.InitialTime = timeS
			} else {
				timeS := def
				first := strings.TrimSpace(def)
				if utils.Contains([]string{"+", "-"}, first[:1]) {
					d, err := time.ParseDuration(def)
					if err == nil {
						timeS = time.Now().Add(d).Format("15:04")
						if u != nil {
							loc, err := time.LoadLocation(u.timezone)
							if err != nil {
								s.logger.Error("Slack couldn't find location: %s", err)
							} else {
								timeS = time.Now().Add(d).In(loc).Format("15:04")
							}
						}
					}
				}
				e.InitialTime = timeS
			}
			el = e
		case common.FieldTypeSelect, common.FieldTypeDynamicSelect:
			options := []*slack.OptionBlockObject{}
			var dBlock *slack.OptionBlockObject
			optType := slack.OptTypeExternal
			if fType == common.FieldTypeSelect {
				for _, v := range currentValues {
					block := slack.NewOptionBlockObject(v, slack.NewTextBlockObject(slack.PlainTextType, v, false, false), h)
					if v == def {
						dBlock = block
					}
					options = append(options, block)
				}
				optType = slack.OptTypeStatic
				if len(options) == 0 && !utils.IsEmpty(def) {
					options = append(options, slack.NewOptionBlockObject(def, slack.NewTextBlockObject(slack.PlainTextType, def, false, false), h))
				}
			} else if !utils.IsEmpty(def) {
				dBlock = slack.NewOptionBlockObject(def, slack.NewTextBlockObject(slack.PlainTextType, def, false, false), h)
			}
			addToBlocks = len(options) > 0 || fType == common.FieldTypeDynamicSelect
			if addToBlocks {
				e := slack.NewOptionsSelectBlockElement(optType, h, actionID, options...)
				if dBlock != nil {
					e.InitialOption = dBlock
				}
				if fType == common.FieldTypeDynamicSelect {
					min := s.options.MinQueryLength
					e.MinQueryLength = &min
				}
				el = e
			}
		case common.FieldTypeMultiSelect, common.FieldTypeDynamicMultiSelect:
			options := []*slack.OptionBlockObject{}
			dBlocks := []*slack.OptionBlockObject{}
			optType := slack.MultiOptTypeExternal
			if fType == common.FieldTypeMultiSelect {
				arr := s.parseArrayValues(def)
				for _, v := range currentValues {
					block := slack.NewOptionBlockObject(v, slack.NewTextBlockObject(slack.PlainTextType, v, false, false), h)
					if utils.Contains(arr, v) {
						dBlocks = append(dBlocks, block)
					}
					options = append(options, block)
				}
				optType = slack.MultiOptTypeStatic
				if len(options) == 0 && !utils.IsEmpty(def) {
					options = append(options, slack.NewOptionBlockObject(def, slack.NewTextBlockObject(slack.PlainTextType, def, false, false), h))
				}
			} else if !utils.IsEmpty(def) {
				arr := s.parseArrayValues(def)
				for _, v := range arr {
					block := slack.NewOptionBlockObject(v, slack.NewTextBlockObject(slack.PlainTextType, v, false, false), h)
					dBlocks = append(dBlocks, block)
				}
			}
			addToBlocks = len(options) > 0 || fType == common.FieldTypeDynamicMultiSelect
			if addToBlocks {
				e := slack.NewOptionsMultiSelectBlockElement(optType, h, actionID, options...)
				if len(dBlocks) > 0 {
					e.InitialOptions = dBlocks
				}
				if fType == common.FieldTypeDynamicMultiSelect {
					min := s.options.MinQueryLength
					e.MinQueryLength = &min
				}
				el = e
			}
		case common.FieldTypeRadionButtons:
			options := []*slack.OptionBlockObject{}
			var dBlock *slack.OptionBlockObject
			for _, v := range currentValues {
				block := slack.NewOptionBlockObject(v, slack.NewTextBlockObject(slack.PlainTextType, v, false, false), h)
				if v == def {
					dBlock = block
				}
				options = append(options, block)
			}
			if len(options) == 0 && !utils.IsEmpty(def) {
				options = append(options, slack.NewOptionBlockObject(def, slack.NewTextBlockObject(slack.PlainTextType, def, false, false), h))
			}
			addToBlocks = len(options) > 0
			if addToBlocks {
				e := slack.NewRadioButtonsBlockElement(actionID, options...)
				if dBlock != nil {
					e.InitialOption = dBlock
				}
				el = e
			}
		case common.FieldTypeCheckboxes:
			options := []*slack.OptionBlockObject{}
			dBlocks := []*slack.OptionBlockObject{}
			arr := s.parseArrayValues(def)
			for _, v := range currentValues {
				block := slack.NewOptionBlockObject(v, slack.NewTextBlockObject(slack.PlainTextType, v, false, false), h)
				if utils.Contains(arr, v) {
					dBlocks = append(dBlocks, block)
				}
				options = append(options, block)
			}
			if len(options) == 0 && !utils.IsEmpty(def) {
				options = append(options, slack.NewOptionBlockObject(def, slack.NewTextBlockObject(slack.PlainTextType, def, false, false), h))
			}
			addToBlocks = len(options) > 0
			if addToBlocks {
				e := slack.NewCheckboxGroupsBlockElement(actionID, options...)
				if len(dBlocks) > 0 {
					e.InitialOptions = dBlocks
				}
				el = e
			}
		case common.FieldTypeBool:
			options := []*slack.OptionBlockObject{}
			dBlocks := []*slack.OptionBlockObject{}
			strue := fmt.Sprintf("%v", true)
			block := slack.NewOptionBlockObject(strue, l, nil)
			l = slack.NewTextBlockObject(slack.PlainTextType, " ", false, false)
			options = append(options, block)
			if strue == def {
				dBlocks = append(dBlocks, block)
			}
			e := slack.NewCheckboxGroupsBlockElement(actionID, options...)
			if len(dBlocks) > 0 {
				e.InitialOptions = dBlocks
			}
			el = e
		case common.FieldTypeMarkdown:
			e := slack.NewTextBlockObject(slack.MarkdownType, def, false, false)
			blocks = append(blocks, slack.NewSectionBlock(e, nil, nil))
			addToBlocks = false
		case common.FieldTypeUser:
			e := slack.NewOptionsSelectBlockElement(slack.OptTypeUser, h, actionID)
			if !utils.IsEmpty(def) {
				e.InitialUser = def
			}
			el = e
		case common.FieldTypeMultiUser:
			e := slack.NewOptionsMultiSelectBlockElement(slack.MultiOptTypeUser, h, actionID)
			if !utils.IsEmpty(def) {
				e.InitialUsers = s.parseArrayValues(def)
			}
			el = e
		case common.FieldTypeChannel:
			e := slack.NewOptionsSelectBlockElement(slack.OptTypeChannels, h, actionID)
			e.InitialChannel = def
			el = e
		case common.FieldTypeMultiChannel:
			e := slack.NewOptionsMultiSelectBlockElement(slack.MultiOptTypeChannels, h, actionID)
			if !utils.IsEmpty(def) {
				e.InitialChannels = strings.Split(def, ",")
			}
			el = e
		case common.FieldTypeGroup:
			options := []*slack.OptionBlockObject{}
			var dBlock *slack.OptionBlockObject
			if !utils.IsEmpty(def) {
				groupName := s.findUserGroupNameByID(s.userGroups.items, def)
				dBlock = slack.NewOptionBlockObject(groupName, slack.NewTextBlockObject(slack.PlainTextType, groupName, false, false), h)
			}
			e := slack.NewOptionsSelectBlockElement(slack.OptTypeExternal, h, actionID, options...)
			if dBlock != nil {
				e.InitialOption = dBlock
			}
			min := s.options.MinQueryLength
			e.MinQueryLength = &min
			el = e
		case common.FieldTypeMultiGroup:
			options := []*slack.OptionBlockObject{}
			dBlocks := []*slack.OptionBlockObject{}
			arr := s.parseArrayValues(def)
			for _, v := range arr {
				groupName := s.findUserGroupNameByID(s.userGroups.items, v)
				block := slack.NewOptionBlockObject(groupName, slack.NewTextBlockObject(slack.PlainTextType, groupName, false, false), h)
				dBlocks = append(dBlocks, block)
			}
			e := slack.NewOptionsMultiSelectBlockElement(slack.MultiOptTypeExternal, h, actionID, options...)
			if len(dBlocks) > 0 {
				e.InitialOptions = dBlocks
			}
			min := s.options.MinQueryLength
			e.MinQueryLength = &min
			el = e
		default:
			e := slack.NewPlainTextInputBlockElement(h, actionID)
			e.InitialValue = def
			e.DispatchActionConfig = dac
			el = e
		}

		if addToBlocks {
			b = slack.NewInputBlock("", l, nil, el)
			if b != nil {
				b.DispatchAction = dac != nil
				b.Optional = !field.Required()
				blocks = append(blocks, b)
			}
		}
	}

	if len(blocks) == 0 {
		return blocks, nil
	}

	/*divider := slack.NewDividerBlock()
	blocks = append(blocks, divider)*/

	submitActionID := s.encodeActionID(blockID, slackFormButtonType, slackSubmitAction)
	submit := slack.NewButtonBlockElement(submitActionID, "", slack.NewTextBlockObject(slack.PlainTextType, s.options.ButtonSubmitCaption, false, false))
	submit.Style = slack.Style(s.options.ButtonSubmitStyle)

	// to think about it, not sure if it's needed
	confirmation := cmd.Confirmation(confirmationParams)
	if !utils.IsEmpty(confirmation) {

		tmp := confirmation
		submit.Confirm = slack.NewConfirmationBlockObject(
			slack.NewTextBlockObject(slack.PlainTextType, s.options.TitleConfirmation, false, false),
			slack.NewTextBlockObject(slack.PlainTextType, tmp, false, false),
			slack.NewTextBlockObject(slack.PlainTextType, s.options.ButtonConfirmCaption, false, false),
			slack.NewTextBlockObject(slack.PlainTextType, s.options.ButtonRejectCaption, false, false),
		)
	}

	cancelActionID := s.encodeActionID(blockID, slackFormButtonType, slackCancelAction)
	cancel := slack.NewButtonBlockElement(cancelActionID, "", slack.NewTextBlockObject(slack.PlainTextType, s.options.ButtonCancelCaption, false, false))
	cancel.Style = slack.Style(s.options.ButtonCancelStyle)

	ab := slack.NewActionBlock(blockID, submit, cancel)
	blocks = append(blocks, ab)

	return blocks, nil
}

func (s *Slack) cacheReplyForm(m *SlackMessage, fields SlackMessageFields, params common.ExecuteParams,
	replier *slacker.ResponseReplier) error {

	mThreadTS := m.key.threadTS
	opts := []slacker.PostOption{}
	replyInThread := !utils.IsEmpty(mThreadTS)
	if replyInThread {
		opts = append(opts, slacker.SetThreadTS(mThreadTS))
	}

	if utils.IsEmpty(m.botID) {
		opts = append(opts, slacker.SetEphemeral(m.userID()))
	}

	blocks, err := s.formBlocks(m.cmd, fields, params, m.user)
	if err != nil {
		return err
	}

	ts, err := replier.PostBlocks(m.key.channelID, blocks, opts...)
	if err != nil {
		return err
	}

	/*nParams := make(common.ExecuteParams)
	for _, f := range fields.items {
		nParams[f.Name()] = f.Default()
	}*/

	mNew := s.cloneMessage(m)
	mNew.originKey = m.key
	mNew.key = &SlackMessageKey{
		channelID: m.key.channelID,
		timestamp: ts,
		threadTS:  mThreadTS,
	}
	mNew.blocks = blocks

	s.putMessageToCache(mNew)

	return nil
}

func (s *Slack) cacheAskApproval(m *SlackMessage, message, channel string,
	approvalCmd common.Command, approvalParams common.ExecuteParams, replier *slacker.ResponseReplier) error {

	approval := approvalCmd.Approval()
	opts := []slacker.PostOption{}

	blocks := []slack.Block{}
	blockID := common.UUID()

	blocks = append(blocks, slack.NewSectionBlock(
		slack.NewTextBlockObject(slack.MarkdownType, message, false, false),
		[]*slack.TextBlockObject{}, nil,
	))

	reasons := approval.Reasons()
	if len(reasons) > 0 || approval.Description() {
		divider := slack.NewDividerBlock()
		blocks = append(blocks, divider)
	}

	if len(reasons) > 0 {

		actionID := s.encodeActionID(blockID, slackApprovalFieldType, slackApprovalReasons)
		options := []*slack.OptionBlockObject{}
		for _, v := range reasons {
			block := slack.NewOptionBlockObject(v, slack.NewTextBlockObject(slack.PlainTextType, v, false, false), nil)
			options = append(options, block)
		}
		e := slack.NewCheckboxGroupsBlockElement(actionID, options...)
		l := slack.NewTextBlockObject(slack.PlainTextType, slackApprovalReasonsCaption, false, false)
		b := slack.NewInputBlock("", l, nil, e)
		if b != nil {
			blocks = append(blocks, b)
		}
	}

	if approval.Description() {

		actionID := s.encodeActionID(blockID, slackApprovalFieldType, slackApprovalDescription)
		e := slack.NewPlainTextInputBlockElement(nil, actionID)
		e.Multiline = true
		l := slack.NewTextBlockObject(slack.PlainTextType, slackApprovalDescriptionCaption, false, false)
		b := slack.NewInputBlock("", l, nil, e)
		if b != nil {
			blocks = append(blocks, b)
		}
	}

	submitActionID := s.encodeActionID(blockID, slackApprovalButtonType, slackSubmitAction)
	submit := slack.NewButtonBlockElement(submitActionID, "", slack.NewTextBlockObject(slack.PlainTextType, s.options.ButtonApproveCaption, false, false))
	submit.Style = slack.Style(s.options.ButtonSubmitStyle)

	cancelActionID := s.encodeActionID(blockID, slackApprovalButtonType, slackCancelAction)
	cancel := slack.NewButtonBlockElement(cancelActionID, "", slack.NewTextBlockObject(slack.PlainTextType, s.options.ButtonRejectCaption, false, false))
	cancel.Style = slack.Style(s.options.ButtonCancelStyle)

	ab := slack.NewActionBlock(blockID, submit, cancel)
	blocks = append(blocks, ab)

	ts, err := replier.PostBlocks(channel, blocks, opts...)
	if err != nil {
		return err
	}

	mNew := s.cloneMessage(m)
	mNew.originKey = m.key
	mNew.key = &SlackMessageKey{
		channelID: channel,
		timestamp: ts,
	}
	mNew.cmd = approvalCmd
	mNew.params = approvalParams
	mNew.blocks = blocks

	s.putMessageToCache(mNew)
	return nil
}

func (s *Slack) mergeActions(one []common.Action, two []common.Action) []common.Action {

	actions := []common.Action{}

	for _, a1 := range one {
		found := false
		for _, a2 := range two {
			if a1.Name() == a2.Name() {
				found = true
				break
			}
		}
		if !found {
			actions = append(actions, a1)
		}
	}

	for _, a2 := range two {
		found := false
		for _, a1 := range actions {
			if a2.Name() == a1.Name() {
				found = true
				break
			}
		}
		if !found {
			actions = append(actions, a2)
		}
	}

	return actions
}

func (s *Slack) buildResponse(overwrite bool, list ...common.Response) *SlackResponse {

	r := &SlackResponse{}

	for _, response := range list {
		if response == nil {
			continue
		}
		if !r.visible || overwrite {
			r.visible = response.Visible()
		}
		if !r.error || overwrite {
			r.error = response.Error()
		}
		if !r.duration || overwrite {
			r.duration = response.Duration()
		}
		if !r.original || overwrite {
			r.original = response.Original()
		}
	}
	return r
}

func (s *Slack) messageResponses(m *SlackMessage, skip bool) []common.Response {

	r := []common.Response{}
	if m == nil {
		return r
	}
	if m.cmd != nil {
		cr := m.cmd.Response()
		if cr != nil {
			r1 := &SlackResponse{
				visible: cr.Visible(),
			}
			if !skip {
				r1.error = cr.Error()
				r1.duration = cr.Duration()
				r1.original = cr.Original()
			}
			r = append(r, r1)
		}
	}
	if m.wrapper != nil {
		cr := m.wrapper.Response()
		if cr != nil {
			r1 := &SlackResponse{
				visible: cr.Visible(),
			}
			if !skip {
				r1.error = cr.Error()
				r1.duration = cr.Duration()
				r1.original = cr.Original()
			}
			r = append(r, r1)
		}
	}
	return r
}

func (s *Slack) getMessageChannel(m *SlackMessage) string {

	// to think about it
	r := ""
	if m == nil || m.key == nil {
		return r
	}

	r = m.key.channelID
	if m.cmd != nil {
		rCmd := m.cmd.Channel()
		if !utils.IsEmpty(rCmd) {
			r = rCmd
		}
	}
	return r
}

func (s *Slack) cachePostUserCommand(m *SlackMessage, callback *slack.InteractionCallback, replier interface{},
	params common.ExecuteParams, action common.Action, response common.Response, overwrite bool) error {

	responseURL := ""
	blocks := []slack.Block{}
	if callback != nil {

		responseURL = callback.ResponseURL
		blocks = callback.Message.Blocks.BlockSet

		m.responseURL = responseURL
		m.blocks = blocks
		s.putMessageToCache(m)
	}

	start := time.Now()
	executor, message, attachments, actions, err := m.cmd.Execute(s, m, params, action)
	if err != nil {
		s.replyError(m, replier, err, "", attachments, nil)
		return err
	}
	if action == nil {
		actions = s.mergeActions(actions, m.cmd.Actions())
	}

	r := s.buildResponse(overwrite, response, executor.Response())

	var key *SlackMessageKey

	if !utils.IsEmpty(message) {

		k, blks, err := s.reply(m, message, s.getMessageChannel(m), replier, attachments, actions, r, &start, r.error)
		if err != nil {
			s.replyError(m, replier, err, "", attachments, nil)
			return err
		}
		key = k
		blocks = blks
	}

	mNew := s.cloneMessage(m)
	mNew.originKey = m.key
	mNew.key = key
	// set it to have next messages in the thread
	if mNew.key != nil && utils.IsEmpty(mNew.key.threadTS) {
		mNew.key.threadTS = mNew.key.timestamp
	}
	mNew.visible = r.visible
	mNew.responseURL = responseURL
	mNew.blocks = blocks
	mNew.actions = actions
	mNew.params = params

	s.putMessageToCache(mNew)

	return executor.After(mNew)
}

func (s *Slack) formNeeded(fields []common.Field, params map[string]interface{}) bool {

	if params == nil {
		return len(fields) > 0
	}

	arr := []string{}
	keys := common.GetStringKeys(params)

	required := []common.Field{}
	for _, f := range fields {
		if f.Required() {
			required = append(required, f)
		}
	}

	for _, f := range required {

		name := f.Name()
		if utils.Contains(keys, name) {
			v := params[name]
			if !utils.IsEmpty(v) {
				arr = append(arr, fmt.Sprintf("%s", v))
			}
		}
	}
	return len(required) > len(arr)
}

func (s *Slack) approvalNeeded(m *SlackMessage, cmd common.Command, params common.ExecuteParams) (string, string) {

	if cmd == nil {
		return "", ""
	}

	approval := cmd.Approval()
	if approval == nil {
		return "", ""
	}

	chl := approval.Channel(s, m, params)
	chl = strings.TrimSpace(chl)
	if utils.IsEmpty(chl) {
		chl = m.key.channelID
	}

	message := approval.Message(s, m, params)
	message = strings.TrimSpace(message)
	if utils.IsEmpty(message) {
		return "", chl
	}
	return message, chl
}

func (s *Slack) getFieldsByType(cmd common.Command, types []string) []string {

	r := []string{}

	fields := cmd.Fields(s, nil, nil, nil, nil)
	if len(fields) == 0 {
		return r
	}

	for _, field := range fields {

		if utils.Contains(types, string(field.Type())) {
			r = append(r, field.Name())
		}
	}
	return r
}

func (s *Slack) findSlackUser(userID, botID string) *slack.User {

	var user *slack.User

	if !utils.IsEmpty(userID) {

		u, err := s.client.SlackClient().GetUserInfo(userID)
		if err != nil {
			s.logger.Error("Slack couldn't get user for %s: %s", userID, err)
		}
		if u != nil {
			user = u
		}
	} else if !utils.IsEmpty(botID) {

		bot, err := s.client.SlackClient().GetBotInfo(slack.GetBotInfoParameters{Bot: botID})
		if err != nil {
			s.logger.Error("Slack couldn't get bot for %s: %s", botID, err)
		}
		if bot != nil {
			u, err := s.client.SlackClient().GetUserInfo(bot.UserID)
			if err != nil {
				s.logger.Error("Slack couldn't get user for %s: %s", bot.UserID, err)
			}
			if u != nil {
				user = u
			}
		}
	}
	return user
}

func (s *Slack) buildSlackUser(user *slack.User) *SlackUser {

	var u *SlackUser
	if user != nil {
		u = &SlackUser{
			id:       user.ID,
			name:     user.Name,
			timezone: user.TZ,
		}
		u.commands = s.listUserCommands(user.ID, s.userGroups.items)
	}
	return u
}

func (s *Slack) newSlackUser(userID, botID string) *SlackUser {
	return s.buildSlackUser(s.findSlackUser(userID, botID))
}

func (s *Slack) commandDefinition(cmd common.Command, group string) *slacker.CommandDefinition {

	def := &slacker.CommandDefinition{
		Command:     cmd.Name(),
		Aliases:     cmd.Aliases(),
		Description: cmd.Description(),
		HideHelp:    true,
	}
	def.Handler = func(cc *slacker.CommandContext) {

		event := cc.Event()

		if !s.textIsCommand(event.Text) {
			return
		}

		if utils.IsEmpty(event.UserID) && utils.IsEmpty(event.BotID) {
			s.logger.Error("Slack has no user nor bot ID")
		}
		// check first time, we don't need to track self commands
		if s.auth != nil && s.auth.UserID == event.UserID {
			return
		}

		key := &SlackMessageKey{
			channelID: event.ChannelID,
			timestamp: event.TimeStamp,
			threadTS:  event.ThreadTimeStamp,
		}
		s.addReaction(event.Type, key, s.options.ReactionDoing)

		u := s.newSlackUser(event.UserID, event.BotID)
		if u == nil {
			s.logger.Error("Slack couldn't process command from unknown user")
			return
		}

		// check second time, possiblu bot ID
		if s.auth != nil && s.auth.UserID == u.id {
			return
		}

		m := &SlackMessage{
			slack:       s,
			typ:         event.Type,
			cmdText:     event.Text,
			cmd:         cmd,
			wrapper:     nil,
			originKey:   nil,
			key:         key,
			user:        u,
			caller:      u,
			botID:       event.BotID,
			responseURL: "",
			blocks:      nil,
			actions:     nil,
			params:      nil,
		}

		replier := cc.Response()

		if def == s.defaultDefinition {
			err := s.cachePostUserCommand(m, nil, replier, nil, nil, nil, false)
			if err != nil {
				s.logger.Error("Slack couldn't post from %s: %s", m.userID, err)
			}
			s.addRemoveReactions(m.typ, m.key, s.options.ReactionFailed, s.options.ReactionDoing)
			return
		}

		text := s.prepareInputText(event.Text, event.Type)

		wrapper := cmd.Wrapper()
		eParams, eCmd, eGroup, wrappedParams, wrappedCmd, wrappedGroup := s.findParams(wrapper, text)
		if eCmd == nil {
			eCmd = cmd
			eGroup = group
		}

		if wrappedCmd != nil {
			m.cmd = wrappedCmd
			m.wrapper = eCmd
		}

		cName := eCmd.Name()
		group = eGroup

		s.updateCounters(group, cName, text, u.id)

		groupName := cName
		if !utils.IsEmpty(group) {
			groupName = fmt.Sprintf("%s/%s", group, cName)
		}

		if eCmd.Permissions() {

			if def != s.defaultDefinition {
				if len(u.commands) > 0 && !utils.Contains(u.commands, groupName) {
					s.logger.Error("Slack user %s is not permitted to execute %s", u.id, groupName)
					s.removeReaction(m.typ, m.key, s.options.ReactionDoing)
					s.unsupportedCommandHandler(cc)
					return
				}
			}
		}

		eCommand := ""
		if eCmd != nil {
			eCommand = eCmd.Name()
			if !utils.IsEmpty(eCommand) {
				cmd = eCmd
			}
		}

		list := []string{common.FieldTypeSelect, common.FieldTypeMultiSelect, common.FieldTypeEdit}
		only := s.getFieldsByType(cmd, list)

		rFields := cmd.Fields(s, m, eParams, only, nil)
		rParams := eParams

		approvalCmd := cmd
		approvalParams := rParams

		if wrapper {

			rCommand := ""
			if wrappedCmd != nil {
				rCommand = wrappedCmd.Name()
			} else {
				s.unsupportedCommandHandler(cc)
				return
			}
			rGroup := wrappedGroup

			wrapperGroupName := rCommand
			if utils.IsEmpty(wrapperGroupName) {
				wrapperGroupName = rGroup
			}
			if !utils.IsEmpty(rGroup) && !utils.IsEmpty(rCommand) {
				wrapperGroupName = fmt.Sprintf("%s/%s", rGroup, rCommand)
			}

			if wrappedCmd.Permissions() {

				if def != s.defaultDefinition {
					if len(u.commands) > 0 && !utils.Contains(u.commands, wrapperGroupName) {
						s.logger.Debug("Slack user %s is not permitted to execute %s", m.userID, wrapperGroupName)
						s.removeReaction(m.typ, m.key, s.options.ReactionDoing)
						s.unsupportedCommandHandler(cc)
						return
					}
				}
			}

			list := []string{common.FieldTypeSelect, common.FieldTypeMultiSelect, common.FieldTypeEdit}
			only := s.getFieldsByType(wrappedCmd, list)

			rFields = wrappedCmd.Fields(s, m, rParams, only, nil)

			rParams = wrappedParams

			approvalCmd = wrappedCmd
			approvalParams = rParams
		}

		m.fields.copyFrom(rFields, true)
		m.mergeParams(rParams, nil)
		s.putMessageToCache(m)

		if s.formNeeded(rFields, rParams) && u != nil {
			err := s.cacheReplyForm(m, m.fields, rParams, replier)
			if err != nil {
				s.replyError(m, replier, err, "", nil, nil)
				s.addRemoveReactions(m.typ, m.key, s.options.ReactionFailed, s.options.ReactionDoing)
				return
			}
			s.addRemoveReactions(m.typ, m.key, s.options.ReactionForm, s.options.ReactionDoing)
			return
		} else {
			// fix string to appropriate value
			for _, f := range rFields {

				name := f.Name()
				v := rParams[name]
				if v == nil {
					continue
				}
				rParams[name] = s.fieldValueTransform(f, v)
			}
		}

		message, channel := s.approvalNeeded(m, approvalCmd, approvalParams)
		if !utils.IsEmpty(message) {
			s.addRemoveReactions(m.typ, m.key, s.options.ReactionApproval, s.options.ReactionDoing)
			err := s.cacheAskApproval(m, message, channel, approvalCmd, approvalParams, replier)
			if err != nil {
				s.replyError(m, replier, err, "", nil, nil)
				s.addRemoveReactions(m.typ, m.key, s.options.ReactionFailed, s.options.ReactionApproval)
				return
			}
			return
		}

		rParams = common.MergeInterfaceMaps(eParams, rParams)
		r := s.buildResponse(false, s.messageResponses(m, false)...)
		err := s.cachePostUserCommand(m, nil, replier, rParams, nil, r, true) // why we ever need overwrite false here?
		if err != nil {
			s.logger.Error("Slack couldn't post from %s: %s", m.userID, err)
			s.addRemoveReactions(m.typ, m.key, s.options.ReactionFailed, s.options.ReactionDoing)
			return
		}
		s.addRemoveReactions(m.typ, m.key, s.options.ReactionDone, s.options.ReactionDoing)
	}
	return def
}

func (s *Slack) removeMessage(m *SlackMessage) {
	if m == nil || m.key == nil {
		return
	}
	s.client.SlackClient().PostEphemeral(m.key.channelID, m.userID(),
		slack.MsgOptionReplaceOriginal(m.responseURL),
		slack.MsgOptionDeleteOriginal(m.responseURL),
	)
}

func (s *Slack) replaceMessage(m *SlackMessage, blocks []slack.Block) (string, error) {
	if m == nil || m.key == nil {
		return "", nil
	}
	return s.client.SlackClient().PostEphemeral(m.key.channelID, m.userID(),
		slack.MsgOptionBlocks(blocks...),
		slack.MsgOptionReplaceOriginal(m.responseURL),
	)
}

func (s *Slack) replaceApprovalMessage(m *SlackMessage, message string) (string, error) {

	blocks := []slack.Block{}
	for _, block := range m.blocks {

		arr := []slack.MessageBlockType{slack.MBTInput, slack.MBTAction}

		if !utils.Contains(arr, block.BlockType()) {
			blocks = append(blocks, block)
		}
	}

	if !utils.IsEmpty(message) {
		blocks = append(blocks, slack.NewSectionBlock(
			slack.NewTextBlockObject(slack.MarkdownType, message, false, false),
			[]*slack.TextBlockObject{}, nil,
		))
	}
	return s.replaceMessage(m, blocks)
}

// this method primarily used in custom command executions
func (s *Slack) Command(channel, text string, user common.User, parent common.Message, response common.Response) error {

	channelID := channel
	threadTS := ""
	userID := "unknown"

	r := s.buildResponse(true, response)

	var mOrigin *SlackMessage
	if !utils.IsEmpty(parent) {
		m, ok := parent.(*SlackMessage)
		if ok {
			// if key is not set, it means that message is not posted yet
			// so we need to find it in cache
			if m.key == nil {
				mOrigin = m
			} else {
				mOrigin = s.findMessageInCache(m.key)
			}
			if mOrigin != nil && mOrigin.key != nil {
				if utils.IsEmpty(channelID) {
					channelID = mOrigin.key.channelID
				}
				threadTS = mOrigin.key.threadTS
			}
			r = s.buildResponse(false, append(s.messageResponses(m, true), response)...)
		}
	}

	var mUser *SlackUser
	if !utils.IsEmpty(user) {
		u, ok := user.(*SlackUser)
		if ok {
			mUser = u
		}
		userID = user.ID()
	}

	fText := s.prepareInputText(text, slackMessageType)
	params, cmd, group, _, _, _ := s.findParams(false, fText)
	if cmd == nil {
		s.logger.Debug("Slack command not found for text: %s", text)
		return nil
	}

	groupName := cmd.Name()
	if !utils.IsEmpty(group) {
		groupName = fmt.Sprintf("%s/%s", group, groupName)
	}

	if !utils.IsEmpty(user) {
		userID := user.ID()
		if !utils.Contains(user.Commands(), groupName) {
			s.logger.Debug("Slack command user %s is not permitted to execute %s", userID, groupName)
			return nil
		}
	}

	fields := cmd.Fields(s, parent, params, nil, nil)
	if s.formNeeded(fields, params) {
		s.logger.Debug("Slack command %s has no support for interaction mode", groupName)
		return nil
	}

	var m *SlackMessage
	key := &SlackMessageKey{
		channelID: channelID,
		threadTS:  threadTS,
	}

	if !utils.IsEmpty(mOrigin) {
		m = s.cloneMessage(mOrigin)
		m.typ = slackMessageType
		m.cmdText = fText
		m.cmd = cmd
		m.key = key
		m.originKey = mOrigin.key
		m.fields.copyFrom(fields, true)
	} else {
		m = &SlackMessage{
			slack:     s,
			typ:       slackMessageType,
			cmdText:   fText,
			cmd:       cmd,
			wrapper:   nil,
			originKey: nil,
			key:       key,
			user:      mUser,
			caller:    mUser,
			botID:     "",
			//visible:     false,
			responseURL: "",
			blocks:      nil,
			actions:     nil,
			params:      params,
		}
	}

	err := s.cachePostUserCommand(m, nil, nil, params, nil, r, true)
	if err != nil {
		s.logger.Error("Slack command %s couldn't post from %s: %s", groupName, userID, err)
		return err
	}

	return nil
}

// this method is needed to post custom messages
func (s *Slack) PostMessage(channel string, message string, attachments []*common.Attachment, actions []common.Action,
	user common.User, parent common.Message, response common.Response) (string, error) {

	channelID := channel
	threadTS := ""
	userID := ""

	r := s.buildResponse(true, response)

	var mOrigin *SlackMessage
	if !utils.IsEmpty(parent) {
		m, ok := parent.(*SlackMessage)
		if ok {
			// if key is not set, it means that message is not posted yet
			// so we need to find it in cache
			if m.key == nil {
				mOrigin = m
			} else {
				mOrigin = s.findMessageInCache(m.key)
			}
			if mOrigin != nil && mOrigin.key != nil {
				if utils.IsEmpty(channelID) {
					channelID = mOrigin.key.channelID
				}
				threadTS = mOrigin.key.threadTS
			}
			if utils.IsEmpty(threadTS) && !utils.IsEmpty(mOrigin.ParentID()) {
				threadTS = mOrigin.ParentID()
			}
			r = s.buildResponse(false, append(s.messageResponses(mOrigin, true), response)...)
		}
	}

	var mUser *SlackUser
	if !utils.IsEmpty(user) {
		u, ok := user.(*SlackUser)
		if ok {
			mUser = u
		}
		userID = user.ID()
	}

	atts, err := s.buildAttachmentBlocks(attachments)
	if err != nil {
		return "", err
	}

	blocks := []slack.Block{}
	blocks = append(blocks, slack.NewSectionBlock(
		slack.NewTextBlockObject(slack.MarkdownType, message, false, false),
		[]*slack.TextBlockObject{}, nil,
	))

	actBlocks := s.buildActionBlocks(actions, true)
	if len(actBlocks) > 0 {
		blocks = append(blocks, actBlocks...)
	}

	options := []slack.MsgOption{}
	options = append(options, slack.MsgOptionBlocks(blocks...), slack.MsgOptionAttachments(atts...))
	options = append(options, slack.MsgOptionDisableLinkUnfurl())

	if !utils.IsEmpty(threadTS) {
		options = append(options, slack.MsgOptionTS(threadTS))
	}

	if !r.visible && !utils.IsEmpty(userID) {
		options = append(options, slack.MsgOptionPostEphemeral(userID))
	}

	client := s.client.SlackClient()
	_, ts, err := client.PostMessage(channelID, options...)
	if err != nil {
		return "", err
	}

	/*key, blocks, err := s.reply(mOrigin, message, channelID, replier, attachments, actions, r, &start, r.error)
	if err != nil {
		return "", err
	}

	var m *SlackMessage*/

	var m *SlackMessage
	key := &SlackMessageKey{
		channelID: channelID,
		timestamp: ts,
		threadTS:  threadTS,
	}

	if !utils.IsEmpty(mOrigin) {
		m = s.cloneMessage(mOrigin)
		m.key = key
		m.originKey = mOrigin.key
		m.blocks = blocks
		m.actions = actions
		s.putMessageToCache(m)
	} else {
		m = &SlackMessage{
			slack:       s,
			typ:         slackMessageType,
			cmdText:     "",
			cmd:         nil,
			wrapper:     nil,
			originKey:   nil,
			key:         key,
			user:        mUser,
			caller:      mUser,
			botID:       "",
			visible:     r.visible,
			responseURL: "",
			blocks:      blocks,
			actions:     actions,
			params:      nil,
		}
		s.putMessageToCache(m)
	}
	return ts, nil
}

func (s *Slack) getActionValue(field *SlackMessageField, state slack.BlockAction) (interface{}, bool) {

	var v interface{}
	v = state.Value
	if utils.IsEmpty(field) {
		return v, false
	}

	fType := field.Type()
	st := string(state.Type)
	switch st {
	case "number_input":
		v = state.Value
	case "datepicker":
		v = state.SelectedDate
	case "timepicker":
		v = state.SelectedTime
	case "static_select", "external_select", "radio_buttons":
		v2 := state.SelectedOption.Value
		if field != nil && !utils.IsEmpty(v2) {
			switch fType {
			case common.FieldTypeGroup:
				v2 = s.findUserGroupIDByName(s.userGroups.items, v2)
			}
		}
		v = v2
	case "multi_static_select", "multi_external_select":
		arr := []string{}
		for _, v2 := range state.SelectedOptions {
			v3 := v2.Value
			if field != nil && !utils.IsEmpty(v3) {
				switch fType {
				case common.FieldTypeMultiGroup:
					v3 = s.findUserGroupIDByName(s.userGroups.items, v3)
				}
			}
			arr = append(arr, v3)
		}
		v = arr
	case "checkboxes":
		arr := []string{}
		for _, v2 := range state.SelectedOptions {
			arr = append(arr, v2.Value)
		}
		v = strings.Join(arr, ",")
		if utils.IsEmpty(v) {
			v = fmt.Sprintf("%v", false)
		}
	case "users_select":
		v = state.SelectedUser
	case "multi_users_select":
		arr := []string{}
		arr = append(arr, state.SelectedUsers...)
		v = arr
	case "channels_select":
		v = state.SelectedChannel
	case "multi_channels_select":
		arr := []string{}
		arr = append(arr, state.SelectedChannels...)
		v = arr
	}
	return v, true
}

func (s *Slack) handleFormField(ctx *slacker.InteractionContext, m *SlackMessage, action *slack.BlockAction, name string) bool {

	callback := ctx.Callback()
	if m.cmd == nil {
		return false
	}

	// find all fields that depends on name
	deps := []string{}
	skip := []common.FieldType{common.FieldTypeDynamicSelect, common.FieldTypeDynamicMultiSelect}

	if len(m.fields.items) == 0 {
		fields := m.cmd.Fields(s, nil, nil, nil, nil)
		m.fields.copyFrom(fields, true)
	}

	var parent common.Field

	// find dependencies and parent field
	for _, f := range m.fields.items {
		fDeps := f.Dependencies()
		fType := f.Type()
		fName := f.Name()
		if utils.Contains(fDeps, name) && !utils.Contains(skip, fType) && !utils.Contains(deps, fName) {
			deps = append(deps, fName)
		}
		if fName == name {
			parent = f.field
		}
	}

	// set default value based on action
	params := make(common.ExecuteParams)
	params[name] = action.Value

	for _, v1 := range callback.BlockActionState.Values {
		for k2, v2 := range v1 {
			_, _, n2 := s.decodeActionID(k2)
			if utils.IsEmpty(n2) {
				continue
			}
			f := m.fields.findField(n2)
			v, ok := s.getActionValue(f, v2)
			if ok {
				params[n2] = v
			}
		}
	}

	if !utils.IsEmpty(parent) && len(deps) == 0 {
		tpl := parent.Template()
		name := parent.Name()
		_, ok := params[name]
		if utils.IsEmpty(tpl) && ok {
			m.params = common.MergeInterfaceMaps(m.params, params)
			s.putMessageToCache(m)
			return false
		}
	}

	// calculate fields based on dependencies

	// ??? parent is not always working, it is needed to pass a field wiich should be calculated
	// its also important to pass fields that already calculated

	calcs := m.cmd.Fields(s, m, params, deps, parent)
	flds, update := m.mergeFields(calcs, params)

	m.mergeParams(params, deps)
	m.fields.merge(flds)
	m.responseURL = callback.ResponseURL
	s.putMessageToCache(m)

	if !update {
		return false
	}

	blocks, err := s.formBlocks(m.cmd, m.fields, m.params, m.user)
	if err != nil {
		s.logger.Error("Slack couldn't generate form blocks, error: %s", err)
		return false
	}

	options := []slack.MsgOption{}

	// section doesn't work
	//options = append(options, slack.MsgOptionBlocks(blocks...), slack.MsgOptionReplaceOriginal(m.responseURL), slack.MsgOptionPostEphemeral(m.userID))

	// section works :(, but there is a message in the channel if a request is the thread
	options = append(options, slack.MsgOptionBlocks(blocks...), slack.MsgOptionReplaceOriginal(m.responseURL), slack.MsgOptionTS(m.key.threadTS))

	_, _, _, err = s.client.SlackClient().UpdateMessage(m.key.channelID, m.key.timestamp, options...)
	if err != nil {
		s.logger.Error("Slack couldn't update form message, error: %s", err)
		return false
	}
	return true
}

func (s *Slack) handleFormButtonReaction(ctx *slacker.InteractionContext, m *SlackMessage, name, reaction string) bool {

	callback := ctx.Callback()
	if m.cmd == nil {
		return false
	}

	m.responseURL = callback.ResponseURL

	params := make(common.ExecuteParams)
	switch name {
	case slackSubmitAction:

		states := callback.BlockActionState
		if states != nil && len(states.Values) > 0 {

			for _, v1 := range states.Values {
				for k2, v2 := range v1 {
					_, _, n2 := s.decodeActionID(k2)
					if utils.IsEmpty(n2) {
						continue
					}
					f := m.fields.findField(n2)
					v, ok := s.getActionValue(f, v2)
					if ok {
						params[n2] = v
					}
				}
			}
		}

		m.mergeParams(params, nil)
		s.putMessageToCache(m)

		// check approval
		message, channel := s.approvalNeeded(m, m.cmd, m.params)
		if !utils.IsEmpty(message) {

			replier := ctx.Response()
			s.addRemoveReactions(m.typ, m.originKey, s.options.ReactionApproval, reaction)

<<<<<<< HEAD
			if !utils.IsEmpty(s.options.WaitingApprovalMessage) {
				waitingMessage := s.options.WaitingApprovalMessage
				waitingResponse := &SlackResponse{visible: false} // ephemeral message
				_, _, err := s.reply(m, waitingMessage, "", replier, nil, nil, waitingResponse, nil, false)
				if err != nil {
					s.logger.Error("Slack couldn't send waiting approval message: %s", err)
				}
			}

			err := s.cacheAskApproval(m, message, channel, m.cmd, params, replier)
=======
			err := s.cacheAskApproval(m, message, channel, m.cmd, m.params, replier)
>>>>>>> 452a2b39
			if err != nil {
				s.replyError(m, replier, err, "", nil, nil)
				s.addRemoveReactions(m.typ, m.originKey, s.options.ReactionFailed, s.options.ReactionApproval)
				return false
			}
			s.removeMessage(m)
			return true
		}

		s.removeMessage(m)
		s.addRemoveReactions(m.typ, m.originKey, s.options.ReactionDoing, reaction)
		s.executeCommandAfterApprovalReaction(ctx, m, m.originKey, m.params, s.options.ReactionDoing)

	default:
		s.removeMessage(m)
		s.addRemoveReactions(m.typ, m.originKey, s.options.ReactionFailed, reaction)
	}
	return true
}

func (s *Slack) executeCommandAfterApprovalReaction(ctx *slacker.InteractionContext, m *SlackMessage, reactionKey *SlackMessageKey, params common.ExecuteParams, reaction string) bool {

	callback := ctx.Callback()
	if m.cmd == nil {
		return false
	}

	r := s.buildResponse(false, s.messageResponses(m, false)...)

	err := s.cachePostUserCommand(m, callback, ctx.Response(), params, nil, r, false)
	if err != nil {
		s.logger.Error("Slack couldn't post from %s: %s", m.userID, err)
		s.addRemoveReactions(m.typ, reactionKey, s.options.ReactionFailed, reaction)
		return false
	}
	s.addRemoveReactions(m.typ, reactionKey, s.options.ReactionDone, reaction)
	return true
}

func (s *Slack) cacheHandleApprovalButtonReaction(ctx *slacker.InteractionContext, m *SlackMessage, name, reaction string) bool {

	callback := ctx.Callback()
	if m.cmd == nil {
		return false
	}

	approval := m.cmd.Approval()
	if approval == nil {
		return false
	}

	mInit := s.findInitMessageInCache(m)
	if mInit == nil {
		return false
	}

	if !s.options.ApprovalAny {
		if callback.User.ID == m.userID() {
			s.logger.Error("Slack same user cannot approve its action")
			return false
		}
	}

	approvedRejected := ""

	mReaction := common.IfDef(name == slackSubmitAction, s.options.ReactionApproved, s.options.ReactionRejected)
	mDef := common.IfDef(name == slackSubmitAction, s.options.ApprovedMessage, s.options.RejectedMessage)
	if !utils.IsEmpty(mDef) {
		user := fmt.Sprintf("<@%s>", callback.User.ID)
		approvedRejected = fmt.Sprintf(mDef.(string), user, time.Now().Format("15:04:05"))
		approvedRejected = fmt.Sprintf(":%s: %s", mReaction, approvedRejected)
	}

	m.responseURL = callback.ResponseURL
	_, err := s.replaceApprovalMessage(m, approvedRejected)
	if err != nil {
		s.logger.Error("Slack couldn't update approval message, error: %s", err)
		s.addRemoveReactions(mInit.typ, mInit.key, s.options.ReactionFailed, reaction)
		return false
	}

	reasons := ""
	description := ""

	for _, v1 := range callback.BlockActionState.Values {
		for k2, v2 := range v1 {

			_, _, n := s.decodeActionID(k2)
			if utils.IsEmpty(n) {
				continue
			}
			switch n {
			case slackApprovalReasons:
				for _, v3 := range v2.SelectedOptions {
					v := v3.Value
					if utils.IsEmpty(v) {
						continue
					}
					if utils.IsEmpty(reasons) {
						reasons = v
					} else {
						reasons = fmt.Sprintf("%s, %s", reasons, v)
					}
				}
			case slackApprovalDescription:
				description = v2.Value
			}
		}
	}

	if !utils.IsEmpty(reasons) {
		reasons = strings.TrimSpace(fmt.Sprintf("%s %s", s.options.ApprovalReasons, reasons))
	}

	if !utils.IsEmpty(description) {
		description = strings.TrimSpace(fmt.Sprintf("%s %s", s.options.ApprovalDescription, description))
	}

	message := ""
	if !utils.IsEmpty(reasons) {
		message = reasons
	}

	if !utils.IsEmpty(description) {
		message = fmt.Sprintf("%s\n%s", message, description)
	}

	if !utils.IsEmpty(approvedRejected) {
		message = fmt.Sprintf("%s\n\n%s", message, approvedRejected)
	}

	if utils.IsEmpty(message) {
		return false
	}

	r := &SlackResponse{
		visible: approval.Visible(),
	}

	key, blocks, err := s.reply(mInit, message, "", ctx.Response(), nil, nil, r, nil, false)
	if err != nil {
		s.logger.Error("Slack couldn't post from %s: %s", m.userID, err)
		s.addRemoveReactions(mInit.typ, mInit.key, s.options.ReactionFailed, reaction)
		return false
	}

	mNew := s.cloneMessage(mInit)
	mNew.originKey = m.key
	mNew.key = key
	mNew.blocks = blocks
	s.putMessageToCache(mNew)

	if name == slackSubmitAction {
		mParent := s.findParentMessageInCache(m)
		if mParent == nil {
			return false
		}
		return s.executeCommandAfterApprovalReaction(ctx, mInit, mInit.key, mParent.params, reaction)
	}
	s.addRemoveReactions(mInit.typ, mInit.key, s.options.ReactionFailed, reaction)
	return false
}

func (s *Slack) cacheHandleActionButton(ctx *slacker.InteractionContext, m *SlackMessage, name string) bool {

	callback := ctx.Callback()
	if m.cmd == nil && m.key == nil {
		return false
	}

	// set thread timestamp to reply in thread
	if utils.IsEmpty(m.key.threadTS) {
		m.key.threadTS = callback.Container.ThreadTs
	}

	if utils.IsEmpty(m.key.threadTS) {
		m.key.threadTS = m.key.timestamp
	}

	var action common.Action
	for _, a := range m.actions {
		if a.Name() == name {
			action = a
			break
		}
	}

	if action == nil {
		s.logger.Error("Slack action %s is not defined.", name)
		return false
	}

	r := s.buildResponse(false, s.messageResponses(m, false)...)

	err := s.cachePostUserCommand(m, callback, ctx.Response(), m.params, action, r, true)
	if err != nil {
		s.logger.Error("Slack couldn't post from %s: %s", m.userID, err)
		return false
	}
	return true
}

func (s *Slack) handleBlockActions(ctx *slacker.InteractionContext) {

	callback := ctx.Callback()

	key := &SlackMessageKey{
		channelID: callback.Container.ChannelID,
		timestamp: callback.Container.MessageTs,
		threadTS:  callback.Container.ThreadTs,
	}

	reaction := s.options.ReactionForm

	actions := callback.ActionCallback.BlockActions
	if len(actions) == 0 {
		s.logger.Error("Slack actions are not defined.")
		s.removeReaction(callback.Container.Type, key, reaction)
		return
	}

	action := actions[0]
	if action == nil {
		s.logger.Error("Slack default action is not defined.")
		s.removeReaction(callback.Container.Type, key, reaction)
		return
	}

	mCache := s.findMessageInCache(key)
	if mCache == nil {
		s.logger.Error("Slack message is not found in cache.")
		s.removeReaction(callback.Container.Type, key, reaction)
		return
	}
	mCache.caller = s.buildSlackUser(&callback.User)
	s.putMessageToCache(mCache)

	_, typ, name := s.decodeActionID(action.ActionID)
	if utils.IsEmpty(name) {
		s.logger.Error("Slack action name is empty.")
		s.removeReaction(callback.Container.Type, key, reaction)
		return
	}

	switch typ {
	case slackFormFieldType:
		s.handleFormField(ctx, mCache, action, name)
	case slackFormButtonType:
		s.handleFormButtonReaction(ctx, mCache, name, reaction)
	case slackApprovalFieldType:
		// we don't track it, cause no followig actions are needed
	case slackApprovalButtonType:
		s.cacheHandleApprovalButtonReaction(ctx, mCache, name, s.options.ReactionApproval)
	case slackActionButtonType:
		s.cacheHandleActionButton(ctx, mCache, name)
	}
}

func (s *Slack) handleBlockSuggestion(ctx *slacker.InteractionContext, req *socketmode.Request) {

	callback := ctx.Callback()

	if utils.IsEmpty(callback.Value) {
		return
	}

	_, _, name := s.decodeActionID(callback.ActionID)
	if utils.IsEmpty(name) {
		return
	}

	key := &SlackMessageKey{
		channelID: callback.Container.ChannelID,
		timestamp: callback.Container.MessageTs,
		threadTS:  callback.Container.ThreadTs,
	}

	m := s.findMessageInCache(key)
	if m == nil {
		return
	}

	if m.cmd == nil {
		return
	}

	options := []*slack.OptionBlockObject{}
	value := callback.Value
	if utils.IsEmpty(value) {
		return
	}
	params := make(common.ExecuteParams)
	params[name] = value

	var parent common.Field
	f := m.fields.findField(name)
	if !utils.IsEmpty(f) {
		parent = f.field.Parent()
	}

	deps := []string{name}

	fields := m.cmd.Fields(s, m, params, deps, parent)

	var field common.Field

	for _, f := range fields {
		if f.Name() == name {
			field = f
			break
		}
	}

	if field == nil {
		return
	}

	flds, _ := m.mergeFields(fields, params)

	m.mergeParams(params, deps)
	m.fields.merge(flds)
	s.putMessageToCache(m)

	values := field.Values()

	fType := field.Type()
	switch fType {
	case common.FieldTypeGroup, common.FieldTypeMultiGroup:
		values = []string{}
		groups, _ := s.client.SlackClient().GetUserGroups()
		for _, g := range groups {
			values = append(values, g.Handle)
		}
	}

	fFilter := field.Filter()
	if !utils.IsEmpty(fFilter) {
		revls := []string{}
		re := regexp.MustCompile(fFilter)
		if re != nil {
			for _, v := range values {
				if !re.MatchString(v) {
					continue
				}
				revls = append(revls, v)
			}
		}
		values = revls
	}

	re := regexp.MustCompile(value)
	if re == nil {
		return
	}

	for _, v := range values {

		if len(options) >= s.options.MaxQueryOptions {
			break
		}

		if re.MatchString(v) {

			var h *slack.TextBlockObject
			fHint := field.Hint()
			if !utils.IsEmpty(fHint) {
				h = slack.NewTextBlockObject(slack.PlainTextType, fHint, false, false)
			}

			options = append(options,
				slack.NewOptionBlockObject(v, slack.NewTextBlockObject(slack.PlainTextType, v, false, false), h))
		}
	}

	resposne := slack.OptionsResponse{
		Options: options,
	}

	res := socketmode.Response{
		EnvelopeID: req.EnvelopeID,
		Payload:    resposne,
	}

	err := s.client.SocketModeClient().SendCtx(s.ctx, res)
	if err != nil {
		s.logger.Error(err)
		return
	}
}

func (s *Slack) unsupportedInteractionHandler(ctx *slacker.InteractionContext, req *socketmode.Request) {

	callback := ctx.Callback()

	switch callback.Type {
	case slack.InteractionTypeBlockActions:
		s.handleBlockActions(ctx)
	case slack.InteractionTypeBlockSuggestion:
		s.handleBlockSuggestion(ctx, req)
	}
}

func (s *Slack) unsupportedEventnHandler(event socketmode.Event) {

	switch event.Type {
	default:
		s.logger.Debug("Slack unsupported event type: %s", event.Type)
	}
}

func (s *Slack) newInteraction(name, group string) *slacker.InteractionDefinition {

	def := &slacker.InteractionDefinition{
		InteractionID: fmt.Sprintf("%s/%s", name, group),
		Type:          slack.InteractionTypeBlockActions,
	}
	def.Handler = func(ctx *slacker.InteractionContext, req *socketmode.Request) {
		s.handleBlockActions(ctx)
	}
	return def
}

func (s *Slack) newJob(cmd common.Command) *slacker.JobDefinition {

	cName := cmd.Name()

	def := &slacker.JobDefinition{
		CronExpression: cmd.Schedule(),
		Name:           cName,
		Description:    cmd.Description(),
		HideHelp:       true,
	}
	def.Handler = func(cc *slacker.JobContext) {

		channelID := s.options.PublicChannel
		cmdChannelID := cmd.Channel()
		if !utils.IsEmpty(cmdChannelID) {
			channelID = cmdChannelID
		}

		m := &SlackMessage{
			slack: s,
			cmd:   cmd,
			key: &SlackMessageKey{
				channelID: channelID,
			},
		}

		start := time.Now()
		executor, message, attachments, actions, err := cmd.Execute(s, m, nil, nil)
		if err != nil {
			s.logger.Error("Slack couldn't execute job %s: %s", cName, err)
			return
		}

		if utils.IsEmpty(strings.TrimSpace(message)) {
			return
		}

		r := &SlackResponse{}
		response := executor.Response()
		if !utils.IsEmpty(response) {
			r.visible = response.Visible()
			r.error = response.Error()
		}

		key, blocks, err := s.reply(m, message, channelID, cc.Response(), attachments, actions, r, &start, r.error)
		if err != nil {
			s.logger.Error("Slack couldn't post from %s: %s", m.userID, err)
			return
		}
		mNew := s.cloneMessage(m)
		mNew.key = key
		mNew.blocks = blocks
		mNew.actions = actions
		mNew.visible = r.visible
		s.putMessageToCache(mNew)

		err = executor.After(mNew)
		if err != nil {
			s.logger.Error("Slack couldn't execute job %s after: %s", cName, err)
			return
		}
	}
	return def
}

func (s *Slack) Debug(msg string, args ...any) {
	s.logger.Debug(msg, args...)
}

func (s *Slack) Info(msg string, args ...any) {
	s.logger.Info(msg, args...)
}

func (s *Slack) Warn(msg string, args ...any) {
	s.logger.Warn(msg, args...)
}

func (s *Slack) Error(msg string, args ...any) {
	s.logger.Error(msg, args...)
}

func (s *Slack) start() {

	options := []slacker.ClientOption{
		slacker.WithDebug(s.options.Debug),
		slacker.WithLogger(s),
		slacker.WithBotMode(slacker.BotModeIgnoreApp),
	}
	client := slacker.NewClient(s.options.BotToken, s.options.AppToken, options...)
	client.UnsupportedCommandHandler(s.unsupportedCommandHandler)
	client.UnsupportedInteractionHandler(s.unsupportedInteractionHandler)
	client.UnsupportedEventHandler(s.unsupportedEventnHandler)

	s.defaultDefinition = nil
	s.helpDefinition = nil

	items := s.processors.Items()

	// add wrappers firstly
	for _, p := range items {

		pName := p.Name()
		commands := p.Commands()

		if !utils.IsEmpty(pName) {
			continue
		}

		sort.Slice(commands, func(i, j int) bool {
			return commands[i].Priority() < commands[j].Priority()
		})

		for _, c := range commands {

			if !c.Wrapper() {
				continue
			}

			def := s.commandDefinition(c, "")
			client.AddCommand(def)
			if len(c.Fields(s, nil, nil, nil, nil)) > 0 {
				client.AddInteraction(s.newInteraction(c.Name(), ""))
			}
		}
	}

	// add groups secondly
	for _, p := range items {

		pName := p.Name()
		commands := p.Commands()
		var group *slacker.CommandGroup

		if utils.IsEmpty(pName) {
			continue
		}
		group = client.AddCommandGroup(pName)

		sort.Slice(commands, func(i, j int) bool {
			return commands[i].Priority() < commands[j].Priority()
		})

		for _, c := range commands {

			if c.Wrapper() {
				continue
			}

			group.AddCommand(s.commandDefinition(c, pName))
			if len(c.Fields(s, nil, nil, nil, nil)) > 0 {
				client.AddInteraction(s.newInteraction(c.Name(), pName))
			}
		}
	}

	// add root thirdly
	groupRoot := client.AddCommandGroup("")
	for _, p := range items {

		pName := p.Name()
		commands := p.Commands()

		if !utils.IsEmpty(pName) {
			continue
		}

		sort.Slice(commands, func(i, j int) bool {
			return commands[i].Priority() < commands[j].Priority()
		})

		for _, c := range commands {

			name := c.Name()

			if c.Wrapper() {
				continue
			}

			if name == s.options.DefaultCommand {
				s.defaultDefinition = s.commandDefinition(c, "")
			} else {
				def := s.commandDefinition(c, "")
				if name == s.options.HelpCommand {
					s.helpDefinition = def
					client.Help(def)
				}
				groupRoot.AddCommand(def)
				if len(c.Fields(s, nil, nil, nil, nil)) > 0 {
					client.AddInteraction(s.newInteraction(c.Name(), ""))
				}
			}
		}
	}

	// add jobs
	for _, p := range items {

		commands := p.Commands()

		sort.Slice(commands, func(i, j int) bool {
			return commands[i].Priority() < commands[j].Priority()
		})

		for _, c := range commands {

			schedule := c.Schedule()
			if utils.IsEmpty(schedule) {
				continue
			}
			client.AddJob(s.newJob(c))
		}
	}

	s.client = client
	auth, err := client.SlackClient().AuthTest()
	if err == nil {
		s.auth = auth
	}

	ctx, cancel := context.WithCancel(context.Background())
	defer cancel()

	s.ctx = ctx

	s.userGroups.slack = s
	s.userGroups.refresh()
	if s.options.UserGroupsInterval > 0 {
		common.Schedule(s.userGroups.refresh, time.Duration(s.options.UserGroupsInterval)*time.Second)
	}

	//s.client.SlackClient().WorkflowStepCompleted()
	//s.client.SlackClient().WorkflowStepFailed()
	//s.client.SlackClient().SaveWorkflowStepConfiguration()

	err = client.Listen(ctx)
	if err != nil {
		s.logger.Error("Slack listen error: %s", err)
		return
	}
}

func (t *Slack) Start(wg *sync.WaitGroup) {

	if wg == nil {
		t.start()
		return
	}

	wg.Add(1)

	go func(wg *sync.WaitGroup) {

		defer wg.Done()
		t.start()
	}(wg)
}

func NewSlack(options SlackOptions, observability *common.Observability, processors *common.Processors) *Slack {

	ttl := 1 * 60 * 60 * time.Second
	if !utils.IsEmpty(options.CacheTTL) {
		ttl, _ = time.ParseDuration(options.CacheTTL)
	}

	messagesOpts := []ttlcache.Option[string, *SlackMessage]{}
	messagesOpts = append(messagesOpts, ttlcache.WithTTL[string, *SlackMessage](ttl))
	messages := ttlcache.New[string, *SlackMessage](messagesOpts...)
	go messages.Start()

	return &Slack{
		options:    options,
		processors: processors,
		logger:     observability.Logs(),
		meter:      observability.Metrics(),
		messages:   messages,
	}
}<|MERGE_RESOLUTION|>--- conflicted
+++ resolved
@@ -3457,7 +3457,6 @@
 			replier := ctx.Response()
 			s.addRemoveReactions(m.typ, m.originKey, s.options.ReactionApproval, reaction)
 
-<<<<<<< HEAD
 			if !utils.IsEmpty(s.options.WaitingApprovalMessage) {
 				waitingMessage := s.options.WaitingApprovalMessage
 				waitingResponse := &SlackResponse{visible: false} // ephemeral message
@@ -3468,9 +3467,6 @@
 			}
 
 			err := s.cacheAskApproval(m, message, channel, m.cmd, params, replier)
-=======
-			err := s.cacheAskApproval(m, message, channel, m.cmd, m.params, replier)
->>>>>>> 452a2b39
 			if err != nil {
 				s.replyError(m, replier, err, "", nil, nil)
 				s.addRemoveReactions(m.typ, m.originKey, s.options.ReactionFailed, s.options.ReactionApproval)
