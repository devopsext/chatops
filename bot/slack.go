--- conflicted
+++ resolved
@@ -1130,10 +1130,10 @@
 			def = field.Default
 		}
 
-<<<<<<< HEAD
 		if utils.IsEmpty(confirmationParams[field.Name]) {
 			confirmationParams[field.Name] = def
-=======
+		}
+
 		// updating values from params if exists
 		currentValues := field.Values
 		if paramValues, exists := params[field.Name+"_values"]; exists {
@@ -1143,7 +1143,6 @@
 			case string:
 				currentValues = strings.Split(v, ",")
 			}
->>>>>>> 7009a1e4
 		}
 
 		l := slack.NewTextBlockObject(slack.PlainTextType, field.Label, false, false)
